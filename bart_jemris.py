
import ismrmrd
import os
import logging
import numpy as np

from bart import bart
from cfft import cfftn, cifftn
from reco_helper import calculate_prewhitening, apply_prewhitening
from pulseq_prot import insert_hdr, insert_acq

""" Reconstruction of simulation data from Jemris
    and of scanner data acquired with JEMRIS sequences
    with the BART toolbox    
"""


# Folder for sharing data/debugging
shareFolder = "/tmp/share"
debugFolder = os.path.join(shareFolder, "debug")
dependencyFolder = os.path.join(shareFolder, "dependency")

########################
# Main Function
########################

def process(connection, config, metadata, prot_file=None):
  
    # Create folder, if necessary
    if not os.path.exists(debugFolder):
        os.makedirs(debugFolder)
        logging.debug("Created folder " + debugFolder + " for debug output files")
    
    logging.info("Config: \n%s", config)
  
    # Check if Pulseq or simulated data
    if prot_file is not None:
        logging.debug("Reconstruction of scanner data.")
        insert_hdr(prot_file, metadata)
    else:
        logging.debug("Reconstruction of simulated data.")

    # Check for GPU availability
    if os.environ.get('NVIDIA_VISIBLE_DEVICES') == 'all':
        gpu = True
    else:
        gpu = False

    # Metadata should be MRD formatted header, but may be a string
    # if it failed conversion earlier
    try:
        logging.info("Incoming dataset contains %d encodings", len(metadata.encoding))
        logging.info("Trajectory type '%s', matrix size (%s x %s x %s), field of view (%s x %s x %s)mm^3", 
            metadata.encoding[0].trajectory, 
            metadata.encoding[0].encodedSpace.matrixSize.x, 
            metadata.encoding[0].encodedSpace.matrixSize.y, 
            metadata.encoding[0].encodedSpace.matrixSize.z, 
            metadata.encoding[0].encodedSpace.fieldOfView_mm.x, 
            metadata.encoding[0].encodedSpace.fieldOfView_mm.y, 
            metadata.encoding[0].encodedSpace.fieldOfView_mm.z)

    except:
        logging.info("Improperly formatted metadata: \n%s", metadata)

    # # Initialize lists for datasets
    n_slc = metadata.encoding[0].encodingLimits.slice.maximum + 1
    n_contr = metadata.encoding[0].encodingLimits.contrast.maximum + 1
    n_sets = metadata.encoding[0].encodingLimits.set_.maximum + 1
    n_avgs = metadata.encoding[0].encodingLimits.average.maximum + 1

    acqGroup = [[[[[] for _ in range(n_slc)] for _ in range(n_contr)] for _ in range(n_sets)] for _ in range(n_avgs)]
    noiseGroup = []
    waveformGroup = []

    acsGroup = [[] for _ in range(n_slc)]
    sensmaps = [None] * n_slc
    sensmaps_jemris = []
    dmtx = None
    simu = True

    try:
        for acq_ctr, item in enumerate(connection):

            # ----------------------------------------------------------
            # Raw k-space data messages
            # ----------------------------------------------------------
            if isinstance(item, ismrmrd.Acquisition):

                # Insert acquisition protocol, if Pulseq data
                if prot_file is not None:
                    insert_acq(prot_file, item, acq_ctr, metadata, return_basetrj=False)
                    simu = False
                # Jemris sensitivity maps - only if simulated data (ACQ_IS_SURFACECOILCORRECTIONSCAN_DATA is set in scanner data for some reason)
                elif item.is_flag_set(ismrmrd.ACQ_IS_SURFACECOILCORRECTIONSCAN_DATA):
                    sensmap_coil = item.data[:].reshape(item.traj[0].astype(np.int))
                    if np.sum(sensmap_coil.shape) == 3: # simulated without coil array
                        continue
                    sens_fov = item.user_int[0]
                    sensmap_coil = intp_sensmaps(sensmap_coil, sens_fov, metadata)
                    sensmaps_jemris.append(sensmap_coil)
                    continue

                # run noise decorrelation
                if item.is_flag_set(ismrmrd.ACQ_IS_NOISE_MEASUREMENT):
                    noiseGroup.append(item)
                    continue
                elif len(noiseGroup) > 0 and dmtx is None:
                    noise_data = []
                    for acq in noiseGroup:
                        noise_data.append(acq.data)
                    noise_data = np.concatenate(noise_data, axis=1)
                    if noise_data.shape[0] == 1:
                        logging.debug("Single Coil data. No prewhitening.")
                    else:
                        dmtx = calculate_prewhitening(noise_data) # calculate pre-whitening matrix
                        if np.isnan(dmtx).any():
                            logging.debug("Dont use noise whitening matrix as it is nan. Check if noise was added in simulation.")
                            dmtx = None
                    del(noise_data)
                    noiseGroup.clear()
                
                # Other flags
                if item.is_flag_set(ismrmrd.ACQ_IS_DUMMYSCAN_DATA): # ADCs with no specific purpose
                    continue
                elif item.is_flag_set(ismrmrd.ACQ_IS_PHASECORR_DATA):
                    continue
                # Sensitivity maps from calibration scan
                elif item.is_flag_set(ismrmrd.ACQ_IS_PARALLEL_CALIBRATION):
                    acsGroup[item.idx.slice].append(item)
                    continue
                elif sensmaps[item.idx.slice] is None:
                    sensmaps[item.idx.slice] = process_acs(acsGroup[item.idx.slice], config, metadata, dmtx, gpu)
                    acsGroup[item.idx.slice].clear()

                # Accumulate all imaging readouts in a group
                acqGroup[item.idx.average][item.idx.set][item.idx.contrast][item.idx.slice].append(item)

                # When this criteria is met, run process_raw() on the accumulated
                # data, which returns images that are sent back to the client.
                if item.is_flag_set(ismrmrd.ACQ_LAST_IN_SLICE) or item.is_flag_set(ismrmrd.ACQ_LAST_IN_REPETITION):
                    logging.info("Processing a group of k-space data")
                    group = acqGroup[item.idx.average][item.idx.set][item.idx.contrast][item.idx.slice]
                    images = process_raw(group, config, metadata, dmtx, sensmaps[item.idx.slice], sensmaps_jemris, gpu, simu)
                    logging.debug("Sending images to client:\n%s", images)
                    connection.send_image(images)
                    acqGroup[item.idx.average][item.idx.set][item.idx.contrast][item.idx.slice].clear() # free memory

    finally:
        connection.send_close()

# %%
#########################
# Process Data
#########################

def process_raw(group, config, metadata, dmtx=None, sensmaps=None, sensmaps_jemris=None, gpu=False, simu=True):

    force_pi = False # force parallel imaging recon by calculating sensitivity maps from raw data
<<<<<<< HEAD
    use_jemris_sens = True # take sensmaps from Jemris
=======
    use_jemris_sens = True # take sensmaps from Jemris if no reference scan was used and sensitivities were not calculated from raw data
>>>>>>> 9d6987a4

    nx = metadata.encoding[0].encodedSpace.matrixSize.x
    ny = metadata.encoding[0].encodedSpace.matrixSize.y
    nz = metadata.encoding[0].encodedSpace.matrixSize.z
    
    data, trj = sort_data(group, metadata, dmtx)
    nc = data.shape[-1]

    if gpu:
        nufft_config = 'nufft -g -i -m 15 -l 0.05 -t -d %d:%d:%d'%(nx, ny, nz)
        ecalib_config = 'ecalib -g -m 1 -I'
        pics_config = 'pics -g -S -e -i 50 -t'
    else:
        nufft_config = 'nufft -i -m 15 -l 0.05 -t -d %d:%d:%d'%(nx, ny, nz)
        ecalib_config = 'ecalib -m 1 -I'
        pics_config = 'pics -S -e -i 50 -t'

    # Optional: Calculate sensmaps from raw data if selected
    if sensmaps is None and force_pi:
        sensmaps = bart(1, nufft_config, trj, data) # nufft
        if sensmaps.shape[-1] != nc:
            sensmaps = sensmaps[...,np.newaxis]
        sensmaps = cfftn(sensmaps, [k for k in range(data.ndim-1)]) # back to k-space
        sensmaps = bart(1, ecalib_config, sensmaps)  # ESPIRiT calibration
        np.save(debugFolder + "/" + "sensmaps.npy", sensmaps)
        
    # Optional: Take sensmaps from Jemris, if available
    if sensmaps is None and use_jemris_sens and sensmaps_jemris:
        sensmaps = np.stack(sensmaps_jemris).T # [z,y,x,coils]
        if nz==1: # 2D
            sensmaps = sensmaps[0]
            sensmaps = np.transpose(sensmaps[np.newaxis], [2,1,0,3]) # [x,y,1,coils]
        else: # 3D
            sensmaps = np.transpose(sensmaps, [2,1,0,3]) # [x,y,z,coils]
        np.save(debugFolder + "/" + "sensmaps.npy", sensmaps)

    # Recon
    # cart_grid = check_cart_grid(trj, matr_sz=[nx,ny,nz]) # Check if data is on Cartesian grid // not used
    cart_grid = False # always use bart
    if cart_grid and sensmaps is None:
        logging.debug("Non accelerated data on Cartesian grid. Do normal FFT.")
        data = data[0]
        data = data.reshape([nx,ny,nz,nc], order='f')
        data = cifftn(data, axes=[0,1,2])
        data = np.sqrt(np.sum(np.abs(data)**2, axis=-1)) # Sum of squares coil combination
    else:
        logging.debug("Do BART reconstruction.")
        if sensmaps is None:
            data = bart(1, nufft_config, trj, data) # nufft
            if nc != 1:
                data = np.sqrt(np.sum(np.abs(data)**2, axis=-1)) # Sum of squares coil combination
        else:
            data = bart(1, pics_config , trj, data, sensmaps)
        data = np.abs(data)

    # correct orientation at scanner
    data = np.swapaxes(data, 0, 1)

    # make sure that data is at least 3D
    while np.ndim(data) < 3:
        data = data[..., np.newaxis]
    
    # Normalize and convert to int16
    if not simu:
        data *= 32767/data.max()
        data = np.around(data)
        data = data.astype(np.int16)

    logging.debug("Image data is size %s" % (data.shape,))
    if group[0].idx.slice == 0:
        np.save(debugFolder + "/" + "img.npy", data)

    # Set ISMRMRD Meta Attributes
    meta = ismrmrd.Meta({'DataRole':               'Image',
                         'ImageProcessingHistory': ['FIRE', 'PYTHON'],
                         'WindowCenter':           '16384',
                         'WindowWidth':            '32768'})
    xml = meta.serialize()
    
    images = []
    n_par = data.shape[-1]
    n_slc = metadata.encoding[0].encodingLimits.slice.maximum + 1
    n_contr = metadata.encoding[0].encodingLimits.contrast.maximum + 1
    n_sets = metadata.encoding[0].encodingLimits.set_.maximum + 1
    n_avgs = metadata.encoding[0].encodingLimits.average.maximum + 1

    # Format as ISMRMRD image data
    if n_par > 1:
        for par in range(n_par):
            image = ismrmrd.Image.from_array(data[...,par], acquisition=group[0])
            image.image_index = 1 + group[0].idx.contrast * n_par + par
            image.image_series_index = 1 + + group[0].idx.set
            image.slice = 0
            image.attribute_string = xml
            images.append(image)
    else:
        image = ismrmrd.Image.from_array(data[...,0], acquisition=group[0])
        image.image_index = 1 + group[0].idx.contrast * n_slc + group[0].idx.slice
        image.image_series_index = 1 + group[0].idx.average *n_sets + group[0].idx.set
        image.slice = 0
        image.attribute_string = xml
        images.append(image)

    return images

def process_acs(group, config, metadata, dmtx=None, gpu=False):
    if len(group)>0:
        data, trj = sort_data(group, metadata, dmtx)

        nx = metadata.encoding[0].encodedSpace.matrixSize.x
        ny = metadata.encoding[0].encodedSpace.matrixSize.y
        nz = metadata.encoding[0].encodedSpace.matrixSize.z

        if gpu:
            nufft_config = 'nufft -g -i -l 0.001 -t -d %d:%d:%d'%(nx, ny, nz)
            ecalib_config = 'ecalib -g -m 1 -I'
        else:
            nufft_config = 'nufft -i -l 0.001 -t -d %d:%d:%d'%(nx, ny, nz)
            ecalib_config = 'ecalib -m 1 -I'

        sensmaps = bart(1, nufft_config, trj, data) # nufft
        np.save(debugFolder + "/" + "acs_img.npy", sensmaps)
        if sensmaps.ndim == 2:
            sensmaps = cfftn(sensmaps, [0, 1]) # back to k-space
        else:
            sensmaps = cfftn(sensmaps, [0, 1, 2])
        
        while sensmaps.ndim < 4:
            sensmaps = sensmaps[...,np.newaxis]
        sensmaps = bart(1, ecalib_config, sensmaps)  # ESPIRiT calibration

        np.save(debugFolder + "/" + "acs.npy", data)
        np.save(debugFolder + "/" + "sensmaps.npy", sensmaps)
        return sensmaps
    else:
        return None

# %%
#########################
# Sort Data
#########################

def sort_data(group, metadata, dmtx=None):
    
    sig = list()
    trj = list()
    for acq in group:
       
        # data with optional prewhitening
        if dmtx is None:
            sig.append(acq.data)
        else:
            sig.append(apply_prewhitening(acq.data, dmtx))

        # trajectory
        traj = np.swapaxes(acq.traj,0,1)[:3] # [samples, dims] to [dims, samples]
        trj.append(traj)
   
    # convert lists to numpy arrays
    trj = np.asarray(trj) # current size: (nacq, 3, ncol)
    sig = np.asarray(sig) # current size: (nacq, ncha, ncol)

    # rearrange trj & sig for bart
    trj = np.transpose(trj, [1, 2, 0]) # [3, ncol, nacq]
    sig = np.transpose(sig, [2, 0, 1])[np.newaxis] # [1, ncol, nacq, ncha]
    logging.debug("Trajectory shape = %s , Signal Shape = %s "%(trj.shape, sig.shape))
    
    np.save(debugFolder + "/" + "trj.npy", trj)
    np.save(debugFolder + "/" + "raw.npy", sig)

    return sig, trj

def intp_sensmaps(sensmap_coil, sens_fov, metadata):

    fov_x = int(metadata.encoding[0].reconSpace.fieldOfView_mm.x)
    fov_y = int(metadata.encoding[0].reconSpace.fieldOfView_mm.y)
    fov_z = int(metadata.encoding[0].reconSpace.fieldOfView_mm.z)

    nx = metadata.encoding[0].encodedSpace.matrixSize.x
    ny = metadata.encoding[0].encodedSpace.matrixSize.y
    nz = metadata.encoding[0].encodedSpace.matrixSize.z

    from skimage.transform import resize
    
    # Resize to full fov
    if sensmap_coil.shape[2] == 1:
        newshape = [sens_fov, sens_fov, 1]
    else:
        newshape = [sens_fov, sens_fov, sens_fov]
    sensmap_coil = resize(sensmap_coil.real, newshape, anti_aliasing=True) + 1j*resize(sensmap_coil.imag, newshape, anti_aliasing=True)

    # Cut out measurement fov
    if fov_x > sens_fov or fov_y > sens_fov or fov_z > sens_fov:
        logging.debug("WARNING: Sensitivity map FOV is smaller than measurement FOV")
    slc_x = (sens_fov-fov_x)//2
    slc_y = (sens_fov-fov_y)//2
    slc_z = (sens_fov-fov_z)//2
    if sensmap_coil.shape[2] == 1:
        sensmap_coil = sensmap_coil[slc_x:-slc_x, slc_y:-slc_y]
    else:
        sensmap_coil = sensmap_coil[slc_x:-slc_x, slc_y:-slc_y, slc_z:-slc_z]

    # Interpolate to reconstruction matrix
    newshape = [nx, ny, nz]
    sensmap_coil = resize(sensmap_coil.real, newshape, anti_aliasing=True) + 1j*resize(sensmap_coil.imag, newshape, anti_aliasing=True)

    return sensmap_coil

################################
# Check if data is sampled on Cartesian grid
################################

def check_cart_grid(trj, matr_sz):
    nx = matr_sz[0]
    ny = matr_sz[1]
    nz = matr_sz[2]

    cart_grid = True
    for k in range(trj.shape[1]):
        # readout and phase encode could be either x or y
        if(np.allclose(trj[0,k],trj[0,k,0], atol=1e-2) or np.allclose(trj[1,k],trj[1,k,0], atol=1e-2)):
            continue
        else:
            cart_grid = False
            break
    if cart_grid:
        for k in range(trj.shape[2]):
            if(np.allclose(trj[0,:,k],trj[0,0,k], atol=1e-2) or np.allclose(trj[1,:,k],trj[1,0,k], atol=1e-2)):
                continue
            else:
                cart_grid = False
                break
    if cart_grid and nz > 1:
        # assume 2nd phase encode is on z
        trj_tmp = trj.reshape([3,nx,ny,nz], order='f')
        for k in range(trj_tmp[3]):
            if(np.allclose(trj_tmp[2,:,:,k],trj_tmp[2,0,0,k], atol=1e-2)):
                continue
            else:
                cart_grid = False

    return cart_grid<|MERGE_RESOLUTION|>--- conflicted
+++ resolved
@@ -156,11 +156,7 @@
 def process_raw(group, config, metadata, dmtx=None, sensmaps=None, sensmaps_jemris=None, gpu=False, simu=True):
 
     force_pi = False # force parallel imaging recon by calculating sensitivity maps from raw data
-<<<<<<< HEAD
-    use_jemris_sens = True # take sensmaps from Jemris
-=======
     use_jemris_sens = True # take sensmaps from Jemris if no reference scan was used and sensitivities were not calculated from raw data
->>>>>>> 9d6987a4
 
     nx = metadata.encoding[0].encodedSpace.matrixSize.x
     ny = metadata.encoding[0].encodedSpace.matrixSize.y
