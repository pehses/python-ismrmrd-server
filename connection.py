import constants
import ismrmrd
import ctypes
import os
from datetime import datetime
import h5py
import random
import threading

import logging
import socket
import numpy as np

class Connection:
    def __init__(self, socket, savedata, savedataFile = "", savedataFolder = "", savedataGroup = "dataset"):
        self.savedata       = savedata
        self.savedataFile   = savedataFile
        self.savedataFolder = savedataFolder
        self.savedataGroup  = savedataGroup
        self.mrdFilePath    = None
        self.dset           = None
        self.socket         = socket
        self.is_exhausted   = False
        self.sentAcqs       = 0
        self.sentImages     = 0
        self.sentWaveforms  = 0
        self.recvAcqs       = 0
        self.recvImages     = 0
        self.recvWaveforms  = 0
        self.lock           = threading.Lock()
        self.handlers       = {
            constants.MRD_MESSAGE_CONFIG_FILE:         self.read_config_file,
            constants.MRD_MESSAGE_CONFIG_TEXT:         self.read_config_text,
            constants.MRD_MESSAGE_METADATA_XML_TEXT:   self.read_metadata,
            constants.MRD_MESSAGE_CLOSE:               self.read_close,
            constants.MRD_MESSAGE_TEXT:                self.read_text,
            constants.MRD_MESSAGE_ISMRMRD_ACQUISITION: self.read_acquisition,
            constants.MRD_MESSAGE_ISMRMRD_WAVEFORM:    self.read_waveform,
            constants.MRD_MESSAGE_ISMRMRD_IMAGE:       self.read_image
        }

    def create_save_file(self):
        if self.savedata is True:
            # Create savedata folder, if necessary
            if ((self.savedataFolder) and (not os.path.exists(self.savedataFolder))):
                os.makedirs(self.savedataFolder, mode=0o774)
                logging.debug("Created folder " + self.savedataFolder + " to save incoming data")

            if (self.savedataFile):
                self.mrdFilePath = self.savedataFile
            else:
                self.mrdFilePath = os.path.join(self.savedataFolder, "MRD_input_" + datetime.now().strftime("%Y-%m-%d-%H%M%S" + "_" + str(random.randint(0,100)) + ".h5"))

            # Create HDF5 file to store incoming MRD data
            # logging.info("Incoming data will be saved to: '%s' in group '%s'", self.mrdFilePath, self.savedataGroup)
            self.dset = ismrmrd.Dataset(self.mrdFilePath, self.savedataGroup)
            self.dset._file.require_group(self.savedataGroup)

    def save_additional_config(self, configAdditionalText):
        if self.savedata is True:
            if self.dset is None:
                self.create_save_file()

            self.dset._file.require_group("dataset")
            dsetConfigAdditional = self.dset._dataset.require_dataset('configAdditional',shape=(1,), dtype=h5py.special_dtype(vlen=bytes))
            dsetConfigAdditional[0] = bytes(configAdditionalText, 'utf-8')

    def send_logging(self, level, contents):
        try:
            formatted_contents = "%s %s" % (level, contents)
        except:
            logging.warning("Unsupported logging level: " + level)
            formatted_contents = contents

        self.send_text(formatted_contents)

    def __iter__(self):
        while not self.is_exhausted:
            yield self.next()

    def __next__(self):
        return self.next()

    def read(self, nbytes):
        return self.socket.recv(nbytes, socket.MSG_WAITALL)

    def peek(self, nbytes):
        return self.socket.recv(nbytes, socket.MSG_PEEK)

    def next(self):
        with self.lock:
            id = self.read_mrd_message_identifier()

            if (self.is_exhausted == True):
                return

            handler = self.handlers.get(id, lambda: Connection.unknown_message_identifier(id))
            return handler()

    def shutdown_close(self):
        # Encapsulate shutdown in a try block because the socket may have
        # already been closed on the other side
        try:
            self.socket.shutdown(socket.SHUT_RDWR)
        except:
            pass
        self.socket.close()
        logging.info("Socket closed")

    @staticmethod
    def unknown_message_identifier(identifier):
        logging.error("Received unknown message type: %d", identifier)
        raise StopIteration

    def read_mrd_message_identifier(self):
        try:
            identifier_bytes = self.read(constants.SIZEOF_MRD_MESSAGE_IDENTIFIER)
        except ConnectionResetError:
            logging.error("Connection closed unexpectedly")
            self.is_exhausted = True
            return

        if (len(identifier_bytes) == 0):
            self.is_exhausted = True
            return

        return constants.MrdMessageIdentifier.unpack(identifier_bytes)[0]

    def peek_mrd_message_identifier(self):
        try:
            identifier_bytes = self.peek(constants.SIZEOF_MRD_MESSAGE_IDENTIFIER)
        except ConnectionResetError:
            logging.error("Connection closed unexpectedly")
            self.is_exhausted = True
            return

        if (len(identifier_bytes) == 0):
            self.is_exhausted = True
            return

        return constants.MrdMessageIdentifier.unpack(identifier_bytes)[0]

    def read_mrd_message_length(self):
        length_bytes = self.read(constants.SIZEOF_MRD_MESSAGE_LENGTH)
        return constants.MrdMessageLength.unpack(length_bytes)[0]

    # ----- MRD_MESSAGE_CONFIG_FILE (1) ----------------------------------------
    # This message contains the file name of a configuration file used for 
    # image reconstruction/post-processing.  The file must exist on the server.
    # Message consists of:
    #   ID               (   2 bytes, unsigned short)
    #   Config file name (1024 bytes, char          )
    def send_config_file(self, filename):
        with self.lock:
            logging.info("--> Sending MRD_MESSAGE_CONFIG_FILE (1)")
            self.socket.send(constants.MrdMessageIdentifier.pack(constants.MRD_MESSAGE_CONFIG_FILE))
            self.socket.send(constants.MrdMessageConfigurationFile.pack(filename.encode()))

    def read_config_file(self):
        # logging.info("<-- Received MRD_MESSAGE_CONFIG_FILE (1)")
        config_file_bytes = self.read(constants.SIZEOF_MRD_MESSAGE_CONFIGURATION_FILE)
        config_file = constants.MrdMessageConfigurationFile.unpack(config_file_bytes)[0]
        config_file = config_file.split(b'\x00',1)[0].decode('utf-8')  # Strip off null terminators in fixed 1024 size

        logging.debug("    " + config_file)
        if (config_file == "savedataonly"):
            # logging.info("Save data, but no processing based on config")
            if self.savedata is True:
                logging.debug("Saving data is already enabled")
            else:
                self.savedata = True
                self.create_save_file()

        if self.savedata is True:
            if self.dset is None:
                self.create_save_file()

            self.dset._file.require_group("dataset")
            dsetConfigFile = self.dset._dataset.require_dataset('config_file',shape=(1,), dtype=h5py.special_dtype(vlen=bytes))
            dsetConfigFile[0] = bytes(config_file, 'utf-8')

        return config_file

    # ----- MRD_MESSAGE_CONFIG_TEXT (2) --------------------------------------
    # This message contains the configuration information (text contents) used 
    # for image reconstruction/post-processing.  Text is null-terminated.
    # Message consists of:
    #   ID               (   2 bytes, unsigned short)
    #   Length           (   4 bytes, uint32_t      )
    #   Config text data (  variable, char          )
    def send_config_text(self, contents):
        with self.lock:
            logging.info("--> Sending MRD_MESSAGE_CONFIG_TEXT (2)")
            self.socket.send(constants.MrdMessageIdentifier.pack(constants.MRD_MESSAGE_CONFIG_TEXT))
            contents_with_nul = '%s\0' % contents # Add null terminator
            self.socket.send(constants.MrdMessageLength.pack(len(contents_with_nul.encode())))
            self.socket.send(contents_with_nul.encode())

    def read_config_text(self):
        # logging.info("<-- Received MRD_MESSAGE_CONFIG_TEXT (2)")
        length = self.read_mrd_message_length()
        config = self.read(length)
        config = config.split(b'\x00',1)[0].decode('utf-8')  # Strip off null teminator

        if self.savedata is True:
            if self.dset is None:
                self.create_save_file()

            self.dset._file.require_group("dataset")
            dsetConfig = self.dset._dataset.require_dataset('config',shape=(1,), dtype=h5py.special_dtype(vlen=bytes))
            dsetConfig[0] = bytes(config, 'utf-8')

        return config

    # ----- MRD_MESSAGE_METADATA_XML_TEXT (3) -----------------------------------
    # This message contains the metadata for the entire dataset, formatted as
    # MRD XML flexible data header text.  Text is null-terminated.
    # Message consists of:
    #   ID               (   2 bytes, unsigned short)
    #   Length           (   4 bytes, uint32_t      )
    #   Text xml data    (  variable, char          )
    def send_metadata(self, contents):
        with self.lock:
            logging.info("--> Sending MRD_MESSAGE_METADATA_XML_TEXT (3)")
            self.socket.send(constants.MrdMessageIdentifier.pack(constants.MRD_MESSAGE_METADATA_XML_TEXT))
            contents_with_nul = '%s\0' % contents # Add null terminator
            self.socket.send(constants.MrdMessageLength.pack(len(contents_with_nul.encode())))
            self.socket.send(contents_with_nul.encode())

    def read_metadata(self):
        # logging.info("<-- Received MRD_MESSAGE_METADATA_XML_TEXT (3)")
        length = self.read_mrd_message_length()
        metadata = self.read(length)
        metadata = metadata.split(b'\x00',1)[0].decode('utf-8')  # Strip off null teminator

        if self.savedata is True:
            if self.dset is None:
                self.create_save_file()

            logging.debug("    Saving XML header to file")
            self.dset.write_xml_header(bytes(metadata, 'utf-8'))

        return metadata

    # ----- MRD_MESSAGE_CLOSE (4) ----------------------------------------------
    # This message signals that all data has been sent (either from server or client).
    def send_close(self):
        with self.lock:
            logging.info("--> Sending MRD_MESSAGE_CLOSE (4)")
            self.socket.send(constants.MrdMessageIdentifier.pack(constants.MRD_MESSAGE_CLOSE))

    def read_close(self):
<<<<<<< HEAD
        # logging.info("<-- Received MRD_MESSAGE_CLOSE (4)")
=======
        logging.info("<-- Received MRD_MESSAGE_CLOSE (4)")
        logging.info("    Total received acquisitions: %5d", self.recvAcqs)
        logging.info("    Total received images:       %5d", self.recvImages)
        logging.info("    Total received waveforms:    %5d", self.recvWaveforms)
        logging.info("------------------------------------------")
>>>>>>> 708e566a

        if self.savedata is True:
            if self.dset is None:
                self.create_save_file()

            logging.debug("Closing file %s", self.dset._file.filename)
            self.dset.close()
            self.dset = None

        self.is_exhausted = True
        return

    # ----- MRD_MESSAGE_TEXT (5) -----------------------------------
    # This message contains arbitrary text data.
    # Message consists of:
    #   ID               (   2 bytes, unsigned short)
    #   Length           (   4 bytes, uint32_t      )
    #   Text data        (  variable, char          )
    def send_text(self, contents):
        with self.lock:
            logging.info("--> Sending MRD_MESSAGE_TEXT (5)")
            logging.info("    %s", contents)
            self.socket.send(constants.MrdMessageIdentifier.pack(constants.MRD_MESSAGE_TEXT))
            contents_with_nul = '%s\0' % contents # Add null terminator
            self.socket.send(constants.MrdMessageLength.pack(len(contents_with_nul.encode())))
            self.socket.send(contents_with_nul.encode())

    def read_text(self):
        # logging.info("<-- Received MRD_MESSAGE_TEXT (5)")
        length = self.read_mrd_message_length()
        text = self.read(length)
        text = text.split(b'\x00',1)[0].decode('utf-8')  # Strip off null teminator
        logging.info("    %s", text)
        return text

    # ----- MRD_MESSAGE_ISMRMRD_ACQUISITION (1008) -----------------------------
    # This message contains raw k-space data from a single readout.
    # Message consists of:
    #   ID               (   2 bytes, unsigned short)
    #   Fixed header     ( 340 bytes, mixed         )
    #   Trajectory       (  variable, float         )
    #   Raw k-space data (  variable, float         )
    def send_acquisition(self, acquisition):
        with self.lock:
            self.sentAcqs += 1
            if (self.sentAcqs == 1) or (self.sentAcqs % 100 == 0):
                logging.info("--> Sending MRD_MESSAGE_ISMRMRD_ACQUISITION (1008) (total: %d)", self.sentAcqs)

            self.socket.send(constants.MrdMessageIdentifier.pack(constants.MRD_MESSAGE_ISMRMRD_ACQUISITION))
            acquisition.serialize_into(self.socket.send)

    def read_acquisition(self):
        self.recvAcqs += 1
        if (self.recvAcqs == 1) or (self.recvAcqs % 100 == 0):
            logging.info("<-- Received MRD_MESSAGE_ISMRMRD_ACQUISITION (1008) (total: %d)", self.recvAcqs)

        acq = ismrmrd.Acquisition.deserialize_from(self.read)

        if self.savedata is True:
            if self.dset is None:
                self.create_save_file()

            self.dset.append_acquisition(acq)

        return acq

    # ----- MRD_MESSAGE_ISMRMRD_IMAGE (1022) -----------------------------------
    # This message contains a single [x y z cha] image.
    # Message consists of:
    #   ID               (   2 bytes, unsigned short)
    #   Fixed header     ( 198 bytes, mixed         )
    #   Attribute length (   8 bytes, uint64_t      )
    #   Attribute data   (  variable, char          )
    #   Image data       (  variable, variable      )
    def send_image(self, images):
        with self.lock:
            if not isinstance(images, list):
                images = [images]

            logging.info("--> Sending MRD_MESSAGE_ISMRMRD_IMAGE (1022) (%d images)", len(images))
            for image in images:
                if image is None:
                    continue

                self.sentImages += 1
                self.socket.send(constants.MrdMessageIdentifier.pack(constants.MRD_MESSAGE_ISMRMRD_IMAGE))
                image.serialize_into(self.socket.send)

            # Explicit version of serialize_into() for more verbose debugging
            # self.socket.send(image.getHead())
            # self.socket.send(constants.MrdMessageAttribLength.pack(len(image.attribute_string)))
            # self.socket.send(bytes(image.attribute_string, 'utf-8'))
            # self.socket.send(bytes(image.data))

    def read_image(self):
        self.recvImages += 1
        logging.info("<-- Received MRD_MESSAGE_ISMRMRD_IMAGE (1022)")
        # return ismrmrd.Image.deserialize_from(self.read)

        # Explicit version of deserialize_from() for more verbose debugging
        logging.debug("   Reading in %d bytes of image header", ctypes.sizeof(ismrmrd.ImageHeader))
        header_bytes = self.read(ctypes.sizeof(ismrmrd.ImageHeader))

        attribute_length_bytes = self.read(ctypes.sizeof(ctypes.c_uint64))
        attribute_length = ctypes.c_uint64.from_buffer_copy(attribute_length_bytes)
        logging.debug("   Reading in %d bytes of attributes", attribute_length.value)

        attribute_bytes = self.read(attribute_length.value)
        if (attribute_length.value > 25000):
            logging.debug("   Attributes (truncated): %s", attribute_bytes[0:24999].decode('utf-8'))
        else:
            logging.debug("   Attributes: %s", attribute_bytes.decode('utf-8'))

        image = ismrmrd.Image(header_bytes, attribute_bytes.split(b'\x00',1)[0].decode('utf-8'))  # Strip off null teminator

<<<<<<< HEAD
        # logging.info("    Image is size %d x %d x %d with %d channels of type %s", image.matrix_size[0], image.matrix_size[1], image.matrix_size[2], image.channels, ismrmrd.get_dtype_from_data_type(image.data_type))
=======
        logging.info("    Image is size %d x %d x %d with %d channels of type %s", image.getHead().matrix_size[0], image.getHead().matrix_size[1], image.getHead().matrix_size[2], image.channels, ismrmrd.get_dtype_from_data_type(image.data_type))
>>>>>>> 708e566a
        def calculate_number_of_entries(nchannels, xs, ys, zs):
            return nchannels * xs * ys * zs

        nentries = calculate_number_of_entries(image.channels, *image.getHead().matrix_size)
        nbytes = nentries * ismrmrd.get_dtype_from_data_type(image.data_type).itemsize

        logging.debug("Reading in %d bytes of image data", nbytes)
        data_bytes = self.read(nbytes)

        image.data.ravel()[:] = np.frombuffer(data_bytes, dtype=ismrmrd.get_dtype_from_data_type(image.data_type))

        if self.savedata is True:
            if self.dset is None:
                self.create_save_file()
            self.dset.append_image("image_%d" % image.image_series_index, image)

        return image

    # ----- MRD_MESSAGE_ISMRMRD_WAVEFORM (1026) -----------------------------
    # This message contains abitrary (e.g. physio) waveform data.
    # Message consists of:
    #   ID               (   2 bytes, unsigned short)
    #   Fixed header     ( 240 bytes, mixed         )
    #   Waveform data    (  variable, uint32_t      )
    def send_waveform(self, waveform):
        with self.lock:
            self.sentWaveforms += 1
            if (self.sentWaveforms == 1) or (self.sentWaveforms % 100 == 0):
                logging.info("--> Sending MRD_MESSAGE_ISMRMRD_WAVEFORM (1026) (total: %d)", self.sentWaveforms)

            self.socket.send(constants.MrdMessageIdentifier.pack(constants.MRD_MESSAGE_ISMRMRD_WAVEFORM))
            waveform.serialize_into(self.socket.send)

    def read_waveform(self):
        self.recvWaveforms += 1
        if (self.recvWaveforms == 1) or (self.recvWaveforms % 100 == 0):
            logging.info("<-- Received MRD_MESSAGE_ISMRMRD_WAVEFORM (1026) (total: %d)", self.recvWaveforms)

        waveform = ismrmrd.Waveform.deserialize_from(self.read)

        if self.savedata is True:
            if self.dset is None:
                self.create_save_file()

            self.dset.append_waveform(waveform)

        return waveform
<|MERGE_RESOLUTION|>--- conflicted
+++ resolved
@@ -250,15 +250,11 @@
             self.socket.send(constants.MrdMessageIdentifier.pack(constants.MRD_MESSAGE_CLOSE))
 
     def read_close(self):
-<<<<<<< HEAD
-        # logging.info("<-- Received MRD_MESSAGE_CLOSE (4)")
-=======
         logging.info("<-- Received MRD_MESSAGE_CLOSE (4)")
         logging.info("    Total received acquisitions: %5d", self.recvAcqs)
         logging.info("    Total received images:       %5d", self.recvImages)
         logging.info("    Total received waveforms:    %5d", self.recvWaveforms)
         logging.info("------------------------------------------")
->>>>>>> 708e566a
 
         if self.savedata is True:
             if self.dset is None:
@@ -374,11 +370,7 @@
 
         image = ismrmrd.Image(header_bytes, attribute_bytes.split(b'\x00',1)[0].decode('utf-8'))  # Strip off null teminator
 
-<<<<<<< HEAD
-        # logging.info("    Image is size %d x %d x %d with %d channels of type %s", image.matrix_size[0], image.matrix_size[1], image.matrix_size[2], image.channels, ismrmrd.get_dtype_from_data_type(image.data_type))
-=======
         logging.info("    Image is size %d x %d x %d with %d channels of type %s", image.getHead().matrix_size[0], image.getHead().matrix_size[1], image.getHead().matrix_size[2], image.channels, ismrmrd.get_dtype_from_data_type(image.data_type))
->>>>>>> 708e566a
         def calculate_number_of_entries(nchannels, xs, ys, zs):
             return nchannels * xs * ys * zs
 
