# MRD Helper functions
import ismrmrd
import re
<<<<<<< HEAD
import subprocess
=======
import base64
>>>>>>> 708e566a

def update_img_header_from_raw(imgHead, rawHead):
    """Populate ImageHeader fields from AcquisitionHeader"""

    if rawHead is None:
        return imgHead

    # # These fields are not translated from the raw header, but filled in
    # # during image creation by from_array
    # imgHead.data_type            = 
    # imgHead.matrix_size          = 
    # imgHead.channels             = 

    # # This is mandatory, but must be filled in from the XML header, 
    # # not from the acquisition header
    # imgHead.field_of_view        = 

    imgHead.version                = rawHead.version
    imgHead.flags                  = rawHead.flags
    imgHead.measurement_uid        = rawHead.measurement_uid

    imgHead.position               = rawHead.position
    imgHead.read_dir               = rawHead.read_dir
    imgHead.phase_dir              = rawHead.phase_dir
    imgHead.slice_dir              = rawHead.slice_dir
    imgHead.patient_table_position = rawHead.patient_table_position

    imgHead.average                = rawHead.idx.average
    imgHead.slice                  = rawHead.idx.slice
    imgHead.contrast               = rawHead.idx.contrast
    imgHead.phase                  = rawHead.idx.phase
    imgHead.repetition             = rawHead.idx.repetition
    imgHead.set                    = rawHead.idx.set

    imgHead.acquisition_time_stamp = rawHead.acquisition_time_stamp
    imgHead.physiology_time_stamp  = rawHead.physiology_time_stamp

    # Defaults, to be updated by the user
    imgHead.image_type             = ismrmrd.IMTYPE_MAGNITUDE
    imgHead.image_index            = 1
    imgHead.image_series_index     = 0

    imgHead.user_float             = rawHead.user_float
    imgHead.user_int               = rawHead.user_int

    return imgHead

def get_userParameterLong_value(metadata, name):
    """Get a value from MRD Header userParameterLong (returns None if key not found)"""
    if metadata.userParameters is not None:
        for param in metadata.userParameters.userParameterLong:
            if param.name == name:
                return int(param.value)
    return None

def get_userParameterDouble_value(metadata, name):
    """Get a value from MRD Header userParameterDouble (returns None if key not found)"""
    if metadata.userParameters is not None:
        for param in metadata.userParameters.userParameterDouble:
            if param.name == name:
                return float(param.value)
    return None

def get_userParameterString_value(metadata, name):
    """Get a value from MRD Header userParameterDouble (returns None if key not found)"""
    if metadata.userParameters is not None:
        for param in metadata.userParameters.userParameterDouble:
            if param.name == name:
                return float(param.value)
    return None

def get_userParameterBase64_value(metadata, name):
    """Get a value from MRD Header userParameterBase64 (returns None if key not found)"""
    if metadata.userParameters is not None:
        for param in metadata.userParameters.userParameterBase64:
            if param.name == name:
                return base64.b64decode(param.value).decode('utf-8')
    return None

def get_meta_value(meta, key):
    """Get a value from MRD Meta Attributes (returns None if key not found)"""
    if key in meta.keys():
        return meta[key]
    else:
        return None

def extract_minihead_bool_param(miniHead, name):
    """Extract a bool parameter from the serialized text of the ICE MiniHeader"""
    val = extract_minihead_param(miniHead, name, 'ParamBool')

    if val is None:
        return False
    elif val.strip('" ').lower() == 'true'.lower():
        return True
    else:
        return False

def extract_minihead_long_param(miniHead, name):
    """Extract a long parameter from the serialized text of the ICE MiniHeader"""
    val = extract_minihead_param(miniHead, name, 'ParamLong')

    if val is None:
        return int(0)
    else:
        return int(val)

def extract_minihead_double_param(miniHead, name):
    """Extract a double parameter from the serialized text of the ICE MiniHeader"""
    val = extract_minihead_param(miniHead, name, 'ParamDouble')

    if val is None:
        return float(0)
    else:
        return float(val)

def extract_minihead_string_param(miniHead, name):
    """Extract a string parameter from the serialized text of the ICE MiniHeader"""
    val = extract_minihead_param(miniHead, name, 'ParamString')

    return val.strip(' "')

def extract_minihead_param(miniHead, name, strType):
    """Extract a string parameter from the serialized text of the ICE MiniHeader"""
    expr = r'(?<=<' + strType + r'."' + name + r'">)\s*[^}]*\s*'
    res = re.search(expr, miniHead)

    if res is None:
        return None

    # Strip off beginning '{' and whitespace, then split on newlines
    values = res.group(0).strip('{\n ').split('\n')

    # Lines beginning with <> are properties -- ignore them
    values = [val for val in values if bool(re.search(r'^\s*<\w+>', val)) is False]

    if len(values) != 1:
        return None
    else:
        return values[0]

def get_json_config_param(config, key, default=None, type='str'):
    """
    Read a parameter from JSON config
        Input:
            - config  : dict of parameters
            - key     : name (key) of parameter
            - default : value if key is not present or config is invalid
            - type    : type casting of the parameter (int, float, string, bool)
        Output:
            - value of parameter, or default if absent
    """
    if not isinstance(config, dict):
        return default

    if not 'parameters' in config:
        return default

    if not key in config['parameters']:
        return default

    value = config['parameters'][key]

    if type == 'int':
        return int(value)
    elif (type == 'float') or (type == 'double'):
        return float(value)
    elif (type == 'string') or (type == 'str') or (type == 'choice'):
        return str(value)
    elif (type == 'bool') or (type == 'boolean'):
        if isinstance(value, bool):
            return value
        elif 'true' in value.lower():
            return True
        elif 'false' in value.lower():
            return False
        else:
            return default
    else:
        raise Exception("'type' must be int, float, string, or bool")

def create_roi(x, y, rgb = (1, 0, 0), thickness = 1, style: int = 0, visibility: int = 1):
    """
    Create an MRD-formatted ROI
        Parameters:
            - x (1D ndarray)     : x coordinates in units of pixels, with (0,0) at the top left
            - y (1D ndarray)     : y coordinates in units of pixels, matching the length of x
            - rgb (3 item tuple) : Colour as an (red, green, blue) tuple normalized to 1
            - thickness (float)  : Line thickness
            - style (int)        : Line style (0 = solid, 1 = dashed)
            - visibility (int)   : Line visibility (0 = false, 1 = true)
        Returns:
            - roi (string list)  : MRD-formatted ROI, intended to be stored as a MetaAttribute
                                   with field name starting with "ROI_"
    """
    xy = [(x[i], y[i]) for i in range(0, len(x))]  # List of (x,y) tuples

    roi = []
    roi.append('%f' % rgb[0])
    roi.append('%f' % rgb[1])
    roi.append('%f' % rgb[2])
    roi.append('%f' % thickness)
    roi.append('%d' % style)
    roi.append('%d' % visibility)

    for i in range(0, len(xy)):
        roi.append('%f' % xy[i][0])
        roi.append('%f' % xy[i][1])

    return roi

<<<<<<< HEAD

def get_git_revision_short_hash() -> str:
    return subprocess.check_output(['git', 'rev-parse', '--short', 'HEAD']).decode('ascii').strip()
=======
def parse_roi(roi):
    """
    Parse an MRD-formatted ROI
        Input:
            - roi (string list)  : MRD-formatted ROI from a MetaAttribute
        Output:
            - x (1D ndarray)     : x coordinates in units of pixels, with (0,0) at the top left
            - y (1D ndarray)     : y coordinates in units of pixels, matching the length of x
            - rgb (3 item tuple) : Colour as an (red, green, blue) tuple normalized to 1
            - thickness (float)  : Line thickness
            - style (int)        : Line style (0 = solid, 1 = dashed)
            - visibility (int)   : Line visibility (0 = false, 1 = true)
    """
    if (not isinstance(roi, list)) or (len(roi) < 8) or (len(roi) % 2):
        raise Exception("ROI must be a list, have 6 metadata values, at least one coordinate, and an even number of values (x,y pairs)")
    
    fRoi = [float(x) for x in roi]

    rgb = tuple(fRoi[0:3])
    thickness = fRoi[3]
    style = int(fRoi[4])
    visibility = int(fRoi[5])

    x = fRoi[6::2]
    y = fRoi[7::2]

    return x, y, rgb, thickness, style, visibility

def create_text(x, y, rgb = (1, 0, 0), visibility: int = 1, string = ''):
    """
    Create an MRD-formatted text object
        Parameters:
            - x (float)          : x coordinate in units of pixels, with (0,0) at the top left
            - y (float)          : y coordinate in units of pixels
            - rgb (3 item tuple) : Colour as an (red, green, blue) tuple normalized to 1
            - visibility (int)   : Line visibility (0 = false, 1 = true)
            - string (string)    : Text string
        Returns:
            - txt (string list)  : MRD-formatted text, intended to be stored as a MetaAttribute
                                   with field name starting with "Text_"
    """
    txt = []
    txt.append('%f' % rgb[0])
    txt.append('%f' % rgb[1])
    txt.append('%f' % rgb[2])
    txt.append('%f' % x)
    txt.append('%f' % y)
    txt.append('%d' % visibility)
    txt.append('%s' % string)

    return txt

def parse_text(txt):
    """
    Parse an MRD-formatted text object
        Input:
            - txt (string list)  : MRD-formatted text from a MetaAttribute
        Output:
            - x (float)          : x coordinate in units of pixels, with (0,0) at the top left
            - y (float)          : y coordinate in units of pixels
            - rgb (3 item tuple) : Colour as an (red, green, blue) tuple normalized to 1
            - visibility (int)   : Line visibility (0 = false, 1 = true)
            - string (string)    : Text string
    """
    if (not isinstance(txt, list)) or (len(txt) != 7):
        raise Exception("txt must be a list that has exactly 7 metadata values")

    rgb = tuple([float(x) for x in txt[0:3]])
    x = float(txt[3])
    y = float(txt[4])
    visibility = int(float(txt[5]))

    string = txt[6]

    return x, y, rgb, visibility, string
>>>>>>> 708e566a
<|MERGE_RESOLUTION|>--- conflicted
+++ resolved
@@ -1,11 +1,8 @@
 # MRD Helper functions
 import ismrmrd
 import re
-<<<<<<< HEAD
 import subprocess
-=======
 import base64
->>>>>>> 708e566a
 
 def update_img_header_from_raw(imgHead, rawHead):
     """Populate ImageHeader fields from AcquisitionHeader"""
@@ -216,11 +213,9 @@
 
     return roi
 
-<<<<<<< HEAD
 
 def get_git_revision_short_hash() -> str:
     return subprocess.check_output(['git', 'rev-parse', '--short', 'HEAD']).decode('ascii').strip()
-=======
 def parse_roi(roi):
     """
     Parse an MRD-formatted ROI
@@ -295,5 +290,4 @@
 
     string = txt[6]
 
-    return x, y, rgb, visibility, string
->>>>>>> 708e566a
+    return x, y, rgb, visibility, string