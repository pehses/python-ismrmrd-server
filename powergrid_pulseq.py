--- conflicted
+++ resolved
@@ -287,11 +287,7 @@
                     # trigger online first-contrast-recon early
                     if process_raw.first_contrast and item.idx.contrast > 0:
                         if len(acqGroup) > 0:
-<<<<<<< HEAD
-                            process_and_send(connection, acqGroup, metadata, sensmaps, shotimgs, prot_arrays)
-=======
                             process_and_send(connection, acqGroup, metadata, sensmaps, shotimgs, prot_arrays, img_coord)
->>>>>>> 2700413e
                         continue
 
                     # Process imaging scans - deal with ADC segments 
@@ -363,11 +359,7 @@
 
                 # Process acquisitions with PowerGrid - full recon
                 if item.is_flag_set(ismrmrd.ACQ_LAST_IN_MEASUREMENT):
-<<<<<<< HEAD
-                    process_and_send(connection, acqGroup, metadata, sensmaps, shotimgs, prot_arrays)
-=======
                     process_and_send(connection, acqGroup, metadata, sensmaps, shotimgs, prot_arrays, img_coord)
->>>>>>> 2700413e
 
             # ----------------------------------------------------------
             # Image data messages
@@ -413,11 +405,7 @@
 # Process Data
 #########################
 
-<<<<<<< HEAD
-def process_and_send(connection, acqGroup, metadata, sensmaps, shotimgs, prot_arrays):
-=======
 def process_and_send(connection, acqGroup, metadata, sensmaps, shotimgs, prot_arrays, img_coord):
->>>>>>> 2700413e
     # Start data processing
     logging.info("Processing a group of k-space data")
     images = process_raw(acqGroup, metadata, sensmaps, shotimgs, prot_arrays, img_coord)
