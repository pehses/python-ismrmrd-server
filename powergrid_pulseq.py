
import ismrmrd
import os
import logging
import numpy as np
import ctypes
import copy
import xml.dom.minidom
import tempfile
import psutil
from time import perf_counter

from bart import bart
import subprocess
from cfft import cfftn, cifftn
import mrdhelper

from scipy.ndimage import  median_filter, gaussian_filter, binary_fill_holes, binary_dilation
from skimage.transform import resize
from skimage.restoration import unwrap_phase
from dipy.segment.mask import median_otsu

from pulseq_helper import insert_hdr, insert_acq, get_ismrmrd_arrays, read_acqs
import reco_helper as rh

""" Reconstruction of imaging data acquired with the Pulseq Sequence via the FIRE framework
    Reconstruction is done with the BART toolbox and the PowerGrid toolbox

    Normal field (B0) corrected recon is done in the logical coordinate system
    Trajctories therefore have to be int the logical coordinate system and scaled with "FOV[m] / (2*pi)" to make them dimensionless and suitable for BART/PowerGrid.

    A higher order reconstruction is done in the physical coordinate system.
    The k-space coefficients from the Skope system (atm only 1st & 2nd order) have to stay in the physical coordinate system without rescaling,
    when they are inserted into the MRD file. Units are: 1st order: [rad/m], 2nd order: [rad/m^2]

    The MRD trajectory field should have the following trajectory dimensions
    0: kx, 1: ky, 2: kz, 3: k0, 4-8: 2nd order, 9-15: 3rd order, 16-19: concomitant fields

    If 2nd or 3rd order was not measured, the concomitant field terms move to lower dimensions (no zero-filling), to reduce the required space

    The 0th order term k0 will be directly applied in this script and afterwards replaced by a time vector (for B0 correction), which is also calculated in this script                    
    
"""

# Folder for sharing data/debugging
shareFolder = "/tmp/share"
debugFolder = os.path.join(shareFolder, "debug")
dependencyFolder = os.path.join(shareFolder, "dependency")

# tempfile.tempdir = "/dev/shm"  # slightly faster bart wrapper

read_ecalib = False
save_cmplx = True # save images as complex data

########################
# Main Function
########################

def process(connection, config, metadata, prot_file):
    
    # -- Some manual parameters --- #

    # reco_n_contr: if >0 only the volumes up to the specified number will be reconstructed
    process_raw.reco_n_contr = 0
    if len(metadata.userParameters.userParameterLong) > 0:
        # The user parameter long was used for selecting a slice, but thats not used anymore in this recon
        # however, it will still indicate, whether the recon is executed online
        logging.debug(f"Dataset is processed online. Only first contrast is reconstructed.")
        process_raw.reco_n_contr = 1 # reconstruct only first contrast, if data is processed online
        global save_cmplx
        save_cmplx = False

    # Coil Compression: Compress number of coils by n_compr coils
    n_compr = 0
    n_cha = metadata.acquisitionSystemInformation.receiverChannels
    if n_compr > 0 and n_compr<n_cha:
        process_acs.cc_cha = n_cha - n_compr
        logging.debug(f'Coil Compression from {n_cha} to {process_acs.cc_cha} channels.')
    elif n_compr<0 or n_compr>=n_cha:
        process_acs.cc_cha = n_cha
        logging.debug('Invalid number of compressed coils.')
    else:
        process_acs.cc_cha = n_cha

    # ----------------------------- #

    # Create folder, if necessary
    if len(metadata.userParameters.userParameterString) > 1:
        seq_signature = metadata.userParameters.userParameterString[1].value
        global debugFolder 
        debugFolder += f"/{seq_signature}"
    if not os.path.exists(debugFolder):
        os.makedirs(debugFolder)
        logging.debug("Created folder " + debugFolder + " for debug output files")

    # Check if ecalib maps calculated
    global read_ecalib
    if read_ecalib and not os.path.isfile(debugFolder + "/sensmaps.npy"):
        read_ecalib = False

    # Insert protocol header
    insert_hdr(prot_file, metadata)

    # Read user parameters
    up_double = {item.name: item.value for item in metadata.userParameters.userParameterDouble}

    # Check SMS, in the 3D case we can have an acceleration factor, but its not SMS
    sms_factor = int(metadata.encoding[0].parallelImaging.accelerationFactor.kspace_encoding_step_2) if metadata.encoding[0].encodingLimits.slice.maximum > 0 else 1

    # Get additional arrays from protocol file for diffusion imaging
    prot_arrays = get_ismrmrd_arrays(prot_file)

    # parameters for reapplying FOV shift
    nsegments = metadata.encoding[0].encodingLimits.segment.maximum + 1
    matr_sz = np.array([metadata.encoding[0].encodedSpace.matrixSize.x, metadata.encoding[0].encodedSpace.matrixSize.y])
    res = np.array([metadata.encoding[0].encodedSpace.fieldOfView_mm.x / matr_sz[0], metadata.encoding[0].encodedSpace.fieldOfView_mm.y / matr_sz[1], 1])

    # parameters for B0 correction
    dwelltime = 1e-6*up_double["dwellTime_us"] # [s]
    t_min = up_double["t_min"] # [s]
    spiral_delay =  up_double["traj_delay"] # [s]
    trajtype = metadata.encoding[0].trajectory.value
    if spiral_delay > 0 and trajtype=='spiral':
        t_min += int(spiral_delay/dwelltime) * dwelltime # account for removing possibly corrupted ADCs at the start (insert_acq)

    logging.info("Config: \n%s", config)

    # Metadata should be MRD formatted header, but may be a string
    # if it failed conversion earlier
    try:
        logging.info("Incoming dataset contains %d encodings", len(metadata.encoding))
        logging.info("First encoding is of type '%s', with a matrix size of (%s x %s x %s) and a field of view of (%s x %s x %s)mm^3", 
            metadata.encoding[0].trajectory.value, 
            metadata.encoding[0].encodedSpace.matrixSize.x, 
            metadata.encoding[0].encodedSpace.matrixSize.y, 
            metadata.encoding[0].encodedSpace.matrixSize.z, 
            metadata.encoding[0].encodedSpace.fieldOfView_mm.x, 
            metadata.encoding[0].encodedSpace.fieldOfView_mm.y, 
            metadata.encoding[0].encodedSpace.fieldOfView_mm.z)
    except:
        logging.info("Improperly formatted metadata: \n%s", metadata)

    # Log some measurement parameters
    freq = metadata.experimentalConditions.H1resonanceFrequency_Hz
    shim_currents = [v for k,v in up_double.items() if "ShimCurrent" in k]
    ref_volt = up_double["RefVoltage"]
    logging.info(f"Measurement Frequency: {freq}")
    logging.info(f"Shim Currents: {shim_currents}")
    logging.info(f"Reference Voltage: {ref_volt}")

    # Initialize lists for datasets
    n_slc = metadata.encoding[0].encodingLimits.slice.maximum + 1 # all slices acquired (not reduced by sms factor)
    n_contr = process_raw.reco_n_contr if process_raw.reco_n_contr else metadata.encoding[0].encodingLimits.contrast.maximum + 1
    n_intl = metadata.encoding[0].encodingLimits.kspace_encoding_step_1.maximum + 1
    half_refscan = True if metadata.encoding[0].encodingLimits.segment.center else False # segment center is misused as indicator for halved number of refscan slices
    if half_refscan and n_slc%2:
        raise ValueError("Odd number of slices with halved number of refscan slices is invalid.")

    acqGroup = [[[] for _ in range(n_contr)] for _ in range(n_slc//sms_factor)]
    noiseGroup = []
    waveformGroup = []

    acsGroup = [[] for _ in range(n_slc)]
    sensmaps = [None] * n_slc
    sensmaps_shots = [None] * n_slc
    img_coord = [None] * (n_slc//sms_factor)
    dmtx = None
    shotimgs = None
    sens_shots = False
    base_trj = None
    skope = False
    higher_order = False
    process_acs.cc_mat = [None] * n_slc # compression matrix
    process_acs.refimg = [None] * n_slc # save one reference image for DTI analysis (BET masking) 

    if "b_values" in prot_arrays and n_intl > 1:
        # we use the contrast index here to get the PhaseMaps into the correct order
        # PowerGrid reconstructs with ascending contrast index, so the phase maps should be ordered like that
        # WIP: This does not work with multiple repetitions or averages atm (needs more list dimensions)
        shotimgs = [[[] for _ in range(n_contr)] for _ in range(n_slc//sms_factor)]
        sens_shots = True

    # field map, if it was acquired - needs at least 2 reference contrasts
    if 'echo_times' in prot_arrays:
        echo_times = prot_arrays['echo_times']
        te_diff = echo_times[1] - echo_times[0] # [s]
        process_acs.fmap = {'fmap': [None] * n_slc, 'mask': None, 'dTE': te_diff, 'name': 'Field Map from reference scan'}
    else:
        process_acs.fmap = None

    # read protocol acquisitions - faster than using read_acquisition
    logging.debug("Reading in protocol acquisitions.")
    acqs = read_acqs(prot_file)

    try:
        for item in connection:

            # ----------------------------------------------------------
            # Raw k-space data messages
            # ----------------------------------------------------------
            if isinstance(item, ismrmrd.Acquisition):

                if item.traj.size > 0 and not skope:
                    skope = True # Skope data inserted?
                    if item.traj.shape[1] > 4 and not higher_order:                
                        # Trajectory is shaped as: kx,ky,kz,time (+2nd_order,3rd_order,coco if higher order)
                        logging.debug("Higher order reconstruction.")
                        higher_order = True

                # insert acquisition protocol
                # base_trj is used to correct FOV shift (see below)
                base_traj = insert_acq(acqs[0], item, metadata)
                acqs.pop(0)
                if base_traj is not None:
                    base_trj = base_traj

                # run noise decorrelation
                if item.is_flag_set(ismrmrd.ACQ_IS_NOISE_MEASUREMENT):
                    noiseGroup.append(item)
                    continue
                elif len(noiseGroup) > 0 and dmtx is None:
                    noise_data = []
                    for acq in noiseGroup:
                        noise_data.append(acq.data)
                    noise_data = np.concatenate(noise_data, axis=1)
                    # calculate pre-whitening matrix
                    dmtx = rh.calculate_prewhitening(noise_data)
                    del(noise_data)
                    noiseGroup.clear()
                               
                # Skope sync scans
                elif item.is_flag_set(ismrmrd.ACQ_IS_DUMMYSCAN_DATA): # skope sync scans
                    continue

                # Process reference scans
                if item.is_flag_set(ismrmrd.ACQ_IS_PARALLEL_CALIBRATION):
                    if half_refscan:
                        item.idx.slice *= 2
                        acsGroup[item.idx.slice].append(item)
                        item2 = copy.deepcopy(item)
                        item2.idx.slice += 1
                        acsGroup[item2.idx.slice].append(item2)
                    else:
                        acsGroup[item.idx.slice].append(item)
                    continue

                # Coil Compression calibration
                if process_acs.cc_cha < n_cha and process_acs.cc_mat[item.idx.slice] is None:
                    cc_data = [acsGroup[item.idx.slice + n_slc//sms_factor*k] for k in range(sms_factor)]
                    cc_data = [item for sublist in cc_data for item in sublist] # flatten list
                    cc_mat = rh.calibrate_cc(cc_data, process_acs.cc_cha, apply_cc=False)
                    for k in range(sms_factor):
                        process_acs.cc_mat[item.idx.slice + n_slc//sms_factor*k] = cc_mat

                for k in range(sms_factor):
                    slc_ix = item.idx.slice + n_slc//sms_factor*k
                    # run parallel imaging calibration (after last calibration scan is acquired/before first imaging scan)
                    if sensmaps[slc_ix] is None:
                        sensmaps[slc_ix], sensmaps_shots[slc_ix] = process_acs(acsGroup[slc_ix], metadata, dmtx, sens_shots) # [nx,ny,nz,nc]
                        acsGroup[slc_ix].clear()
                        # copy data
                        if half_refscan:
                            if slc_ix%2==0:
                                sensmaps[slc_ix+1] = sensmaps[slc_ix]
                                sensmaps_shots[slc_ix+1] = sensmaps_shots[slc_ix]
                                process_acs.refimg[slc_ix+1] = process_acs.refimg[slc_ix]
                                if process_acs.fmap is not None:
                                    process_acs.fmap['fmap'][slc_ix+1] = process_acs.fmap['fmap'][slc_ix]
                                    process_acs.fmap['mask'][slc_ix+1] = process_acs.fmap['mask'][slc_ix]
                            if slc_ix%2==1:
                                sensmaps[slc_ix-1] = sensmaps[slc_ix]
                                sensmaps_shots[slc_ix-1] = sensmaps_shots[slc_ix]
                                process_acs.refimg[slc_ix-1] = process_acs.refimg[slc_ix]
                                if process_acs.fmap is not None:
                                    process_acs.fmap['fmap'][slc_ix-1] = process_acs.fmap['fmap'][slc_ix]
                                    process_acs.fmap['mask'][slc_ix-1] = process_acs.fmap['mask'][slc_ix]
                                

                # trigger recon early
                if process_raw.reco_n_contr and item.idx.contrast > process_raw.reco_n_contr - 1:
                    if len(acqGroup) > 0:
                        process_and_send(connection, acqGroup, metadata, sensmaps, shotimgs, prot_arrays, img_coord)
                    continue

                # Process imaging scans - deal with ADC segments 
                # (not needed in newer spiral sequence versions, but kept for compatibility also with other scanners)
                if item.idx.segment == 0:
                    nsamples = item.number_of_samples
                    t_vec = t_min + dwelltime * np.arange(nsamples) # time vector for B0 correction
                    acqGroup[item.idx.slice][item.idx.contrast].append(item)
                    if higher_order and img_coord[item.idx.slice] is None:
                        img_coord[item.idx.slice] = rh.calc_img_coord(metadata, item)
                else:
                    # append data to first segment of ADC group
                    last_idx = acqGroup[item.idx.slice][item.idx.contrast][-1].number_of_samples - 1
                    idx_lower = last_idx - (nsegments-item.idx.segment) * item.number_of_samples
                    idx_upper = last_idx - (nsegments-item.idx.segment-1) * item.number_of_samples
                    acqGroup[item.idx.slice][item.idx.contrast][-1].data[:,idx_lower:idx_upper] = item.data[:]

                if item.idx.segment == nsegments - 1:

                    last_item = acqGroup[item.idx.slice][item.idx.contrast][-1]

                    # Noise whitening
                    if dmtx is not None:
                        last_item.data[:] = rh.apply_prewhitening(last_item.data[:], dmtx)

                    # Apply coil compression to spiral data (CC for ACS data in sort_into_kspace)
                    if process_acs.cc_mat[last_item.idx.slice] is not None:
                        rh.apply_cc(last_item, process_acs.cc_mat[last_item.idx.slice])

                    # Reapply FOV Shift with predicted trajectory
                    rotmat = rh.calc_rotmat(item)
                    shift = rh.pcs_to_gcs(np.asarray(last_item.position), rotmat) # shift [mm] in GCS, as traj is in GCS
                    shift_px = shift / res # shift in pixel
                    if higher_order:
                        # for higher order recon, we just undo the shift -> shift is then done in recon with correct image coordinates
                        traj = np.zeros_like(base_trj)
                    else:
                        traj = last_item.traj[:,:3]
                    last_item.data[:] = rh.fov_shift_spiral_reapply(last_item.data[:], traj, base_trj, shift_px, matr_sz)

                    # filter signal to avoid Gibbs Ringing
                    traj = np.swapaxes(last_item.traj[:,:3],0,1) # traj to [dim, samples]
                    last_item.data[:] = rh.filt_ksp(last_item.data[:], traj, filt_fac=0.95)

                    # Correct the global phase
                    if skope:
                        k0 = last_item.traj[:,3]
                        last_item.data[:] *= np.exp(-1j*k0)

                    # replace k0 with time vector
                    last_item.traj[:,3] = t_vec.copy()

                    # T2* filter
                    if freq < 2e8:
                        t2_star = 70e-3 # 3T
                    else:
<<<<<<< HEAD
                        # append data to first segment of ADC group
                        last_idx = acqGroup[item.idx.slice][item.idx.contrast][-1].number_of_samples - 1
                        idx_lower = last_idx - (nsegments-item.idx.segment) * item.number_of_samples
                        idx_upper = last_idx - (nsegments-item.idx.segment-1) * item.number_of_samples
                        acqGroup[item.idx.slice][item.idx.contrast][-1].data[:,idx_lower:idx_upper] = item.data[:]

                    if item.idx.segment == nsegments - 1:

                        last_item = acqGroup[item.idx.slice][item.idx.contrast][-1]

                        # Noise whitening
                        if dmtx is not None:
                            last_item.data[:] = rh.apply_prewhitening(last_item.data[:], dmtx)

                        # Apply coil compression to spiral data (CC for ACS data in sort_into_kspace)
                        if process_acs.cc_mat[last_item.idx.slice] is not None:
                            rh.apply_cc(last_item, process_acs.cc_mat[last_item.idx.slice])

                        # Reapply FOV Shift with predicted trajectory
                        rotmat = rh.calc_rotmat(item)
                        shift = rh.pcs_to_gcs(np.asarray(last_item.position), rotmat) # shift [mm] in GCS, as traj is in GCS
                        shift_px = shift / res # shift in pixel
                        last_item.data[:] = rh.fov_shift_spiral_reapply(last_item.data[:], last_item.traj[:], base_trj, shift_px, matr_sz)

                        # filter signal to avoid Gibbs Ringing
                        traj = np.swapaxes(last_item.traj[:,:3],0,1) # traj to [dim, samples]
                        last_item.data[:] = rh.filt_ksp(last_item.data[:], traj, filt_fac=0.95)

                        # Correct the global phase
                        if skope:
                            k0 = last_item.traj[:,4]
                            last_item.data[:] *= np.exp(-1j*k0)

                        # T2* filter
                        t2_star = 40e-3
                        last_item.data[:] *= 1/np.exp(-t_vec/t2_star)

                        # remove ADC oversampling
                        os_factor = up_double["os_factor"] if "os_factor" in up_double else 1
                        if os_factor == 2:
                            rh.remove_os_spiral(last_item)
                        
                    if item.is_flag_set(ismrmrd.ACQ_LAST_IN_SLICE) and shotimgs is not None:
                        # Reconstruct shot images for phase maps in multishot diffusion imaging
                        # WIP: Repetitions or Averages not possible atm
                        sensmaps_shots_stack = []
                        for k in range(sms_factor):
                            slc_ix = item.idx.slice + n_slc//sms_factor*k
                            sensmaps_shots_stack.append(sensmaps_shots[slc_ix])
                        shotimgs[item.idx.slice][item.idx.contrast] = process_shots(acqGroup[item.idx.slice][item.idx.contrast], metadata, sensmaps_shots_stack)
=======
                        t2_star = 40e-3 # 7T
                    last_item.data[:] *= 1/np.exp(-t_vec/t2_star)

                    # remove ADC oversampling
                    os_factor = up_double["os_factor"] if "os_factor" in up_double else 1
                    if os_factor == 2:
                        rh.remove_os_spiral(last_item)
                    
                if item.is_flag_set(ismrmrd.ACQ_LAST_IN_SLICE) and shotimgs is not None:
                    # Reconstruct shot images for phase maps in multishot diffusion imaging
                    # WIP: Repetitions or Averages not possible atm
                    sensmaps_shots_stack = []
                    for k in range(sms_factor):
                        slc_ix = item.idx.slice + n_slc//sms_factor*k
                        sensmaps_shots_stack.append(sensmaps_shots[slc_ix])
                    shotimgs[item.idx.slice][item.idx.contrast] = process_shots(acqGroup[item.idx.slice][item.idx.contrast], metadata, sensmaps_shots_stack)
>>>>>>> c4fcec19

                # Process acquisitions with PowerGrid - full recon
                if item.is_flag_set(ismrmrd.ACQ_LAST_IN_MEASUREMENT):
                    process_and_send(connection, acqGroup, metadata, sensmaps, shotimgs, prot_arrays, img_coord)

            # ----------------------------------------------------------
            # Image data messages
            # ----------------------------------------------------------
            elif isinstance(item, ismrmrd.Image):
                # just pass along
                connection.send_image(item)
                continue

            # ----------------------------------------------------------
            # Waveform data messages
            # ----------------------------------------------------------
            elif isinstance(item, ismrmrd.Waveform):
                waveformGroup.append(item)

            elif item is None:
                break

            else:
                logging.error("Unsupported data type %s", type(item).__name__)

        # Extract raw ECG waveform data. Basic sorting to make sure that data 
        # is time-ordered, but no additional checking for missing data.
        # ecgData has shape (5 x timepoints)
        if len(waveformGroup) > 0:
            waveformGroup.sort(key = lambda item: item.time_stamp)
            ecgData = [item.data for item in waveformGroup if item.waveform_id == 0]
            ecgData = np.concatenate(ecgData,1)

        # Process any remaining groups of raw or image data.  This can 
        # happen if the trigger condition for these groups are not met.
        # This is also a fallback for handling image data, as the last
        # image in a series is typically not separately flagged.
        if item is not None:
            logging.info("There was untriggered k-space data that will not get processed.")
            acqGroup = []

    finally:
        connection.send_close()

# %%
#########################
# Process Data
#########################

def process_and_send(connection, acqGroup, metadata, sensmaps, shotimgs, prot_arrays, img_coord):
    # Start data processing
    logging.info("Processing a group of k-space data")
    images = process_raw(acqGroup, metadata, sensmaps, shotimgs, prot_arrays, img_coord)
    logging.debug("Sending images to client.")
    connection.send_image(images)
    acqGroup.clear()

def process_raw(acqGroup, metadata, sensmaps, shotimgs, prot_arrays, img_coord):

    # Multiband factor
    sms_factor = int(metadata.encoding[0].parallelImaging.accelerationFactor.kspace_encoding_step_2) if metadata.encoding[0].encodingLimits.slice.maximum > 0 else 1

    # average acquisitions before reco
    avg_before = True 
    if metadata.encoding[0].encodingLimits.contrast.maximum > 0:
        avg_before = False # do not average before reco in diffusion imaging as this could introduce phase errors

    # Write ISMRMRD file for PowerGrid
    tmp_file = dependencyFolder+"/PowerGrid_tmpfile.h5"
    if os.path.exists(tmp_file):
        os.remove(tmp_file)
    dset_tmp = ismrmrd.Dataset(tmp_file, create_if_needed=True)

    # Insert Coordinates (if calculated)
    higher_order = False
    if not any(elem is None for elem in img_coord):
        img_coord = np.asarray(img_coord) # [n_slc, 3, nx, ny, nz]
        img_coord = np.transpose(img_coord, [1,0,4,3,2]) # [3, n_slc, nz, ny, nx]
        dset_tmp.append_array("ImgCoord", img_coord)
        higher_order = True

    # Insert Sensitivity Maps
<<<<<<< HEAD
    if process_raw.slc_sel is not None:
        sens = np.transpose(sensmaps[process_raw.slc_sel][np.newaxis], [0,4,3,2,1])
=======
    if read_ecalib:
        sens = np.load(debugFolder + "/sensmaps.npy")
>>>>>>> c4fcec19
    else:
        sens = np.transpose(np.stack(sensmaps), [0,4,3,2,1]) # [slices,nc,nz,ny,nx]
        if sms_factor > 1:
            sens = reshape_sens_sms(sens, sms_factor)
    np.save(debugFolder + "/sensmaps.npy", sens)
    dset_tmp.append_array("SENSEMap", sens.astype(np.complex128))

    # Insert Field Map
    # process_acs.fmap = None # just for debugging
    if process_acs.fmap is not None:
        fmap = process_acs.fmap
        refimgs = np.asarray(fmap['fmap'])
        te_diff = fmap['dTE']
        fmap['fmap'], fmap['mask'] = calc_fmap(refimgs, te_diff, metadata)
    else: # external field map
        fmap_path = dependencyFolder+"/fmap.npz"
        fmap_shape = [sens.shape[0]*sens.shape[2], sens.shape[3], sens.shape[4]] # shape to check for correct dimensions
        fmap = load_external_fmap(fmap_path, fmap_shape)

    fmap_data = fmap['fmap']
    fmap_mask = fmap['mask']
    fmap_name = fmap['name']
    np.save(debugFolder+"/fmap_data.npy", fmap_data)
    np.save(debugFolder+"/fmap_mask.npy", fmap_mask)
    if sms_factor > 1:
        fmap_data = reshape_fmap_sms(fmap_data, sms_factor) # reshape for SMS imaging

    dset_tmp.append_array('FieldMap', fmap_data) # [slices,nz,ny,nx] normally collapses to [slices/nz,ny,nx], 4 dims are only used in SMS case
    logging.debug("Field Map name: %s", fmap_name)

    # Calculate phase maps from shot images and append if necessary
    pcSENSE = False
    if shotimgs is not None:
        if higher_order:
            raise ValueError("Higher order reconstruction currently not implemented for multishot data.")
        pcSENSE = True
        shotimgs = np.stack(shotimgs) # [slice, contrast, shot, nz, ny, nx] , nz is used for SMS
        shotimgs = np.swapaxes(shotimgs, 0, 1) # to [contrast, slice, shot, nz, ny, nx] - WIP: expand to [rep, avg, contrast, slice, shot, nz, ny, nx]
        if sms_factor > 1:
            mask = reshape_fmap_sms(fmap_mask.copy(), sms_factor) # to [slice,nz,ny,nx]
        else:
            mask = fmap_mask.copy()[:,np.newaxis]
        phasemaps = calc_phasemaps(shotimgs, mask, metadata)
        dset_tmp.append_array("PhaseMaps", phasemaps)

    # Write header
    if sms_factor > 1:
        metadata.encoding[0].encodedSpace.matrixSize.z = sms_factor
        metadata.encoding[0].encodingLimits.slice.maximum = int((metadata.encoding[0].encodingLimits.slice.maximum + 1) / sms_factor + 0.5) - 1
    if process_raw.reco_n_contr:
        metadata.encoding[0].encodingLimits.contrast.maximum = process_raw.reco_n_contr - 1
        metadata.encoding[0].encodingLimits.repetition.maximum = 0
    if avg_before:
        n_avg = metadata.encoding[0].encodingLimits.average.maximum + 1
        metadata.encoding[0].encodingLimits.average.maximum = 0
    dset_tmp.write_xml_header(metadata.toXML())

    # Average acquisition data before reco
    # Assume that averages are acquired in the same order for every slice, contrast, ...
    if avg_before:
        avgData = [[] for _ in range(n_avg)]
        for slc in acqGroup:
            for contr in slc:
                for acq in contr:
                    avgData[acq.idx.average].append(acq.data[:])
        avgData = np.mean(avgData, axis=0)

    # Insert acquisitions
    avg_ix = 0
    bvals = []
    dirs = []
    contr_ctr = -1
    for slc in acqGroup:
        for contr in slc:
            for acq in contr:
                if avg_before:
                    if acq.idx.average == 0:
                        acq.data[:] = avgData[avg_ix]
                        avg_ix += 1
                    else:
                        continue
                if process_raw.reco_n_contr and acq.idx.repetition > 0:
                    continue
                if acq.idx.contrast > contr_ctr:
                    contr_ctr += 1
                    bvals.append(acq.user_int[0])
                    dirs.append(acq.user_float[:3])

                dset_tmp.append_acquisition(acq)

    bvals = np.asarray(bvals)
    dirs = np.asarray(dirs)

    readout_dur = acq.traj[-1,3] - acq.traj[0,3]
    ts_time = int((acq.traj[-1,3] - acq.traj[0,3]) / 1e-3) # 1 time segment per ms readout
    ts_fmap = int(np.max(abs(fmap_data)) * (acq.traj[-1,3] - acq.traj[0,3]) / (np.pi/2)) # 1 time segment per pi/2 maximum phase evolution
    ts = min(ts_time, ts_fmap)
    dset_tmp.close()

    # Define in- and output for PowerGrid
    pg_dir = dependencyFolder+"/powergrid_results"
    if not os.path.exists(pg_dir):
        os.makedirs(pg_dir)
    if os.path.exists(pg_dir+"/images_pg.npy"):
        os.remove(pg_dir+"/images_pg.npy")
    n_shots = metadata.encoding[0].encodingLimits.kspace_encoding_step_1.maximum + 1

    """ PowerGrid reconstruction
    # Comment from Alex Cerjanic, who developed PowerGrid: 'histo' option can generate a bad set of interpolators in edge cases
    # He recommends using the Hanning interpolator with ~1 time segment per ms of readout (which is based on experience @3T)
    # However, histo lead to quite nice results so far & does not need as many time segments
    """
 
    temp_intp = 'hanning' # hanning / histo / minmax
    if temp_intp == 'histo' or temp_intp == 'minmax': ts = int(ts/1.5 + 0.5)
    if sms_factor > 1:
        logging.debug(f'Readout is {1e3*readout_dur} ms. DFT reconstruction as this is a multiband acquisition.')
    else:
        logging.debug(f'Readout is {1e3*readout_dur} ms. Use {ts} time segments.')

    # MPI and hyperthreading
    mpi = True
    hyperthreading = False # seems to slow down recon in some cases
    if hyperthreading:
        cores = psutil.cpu_count(logical = True)
        mpi_cmd = 'mpirun --use-hwthread-cpus'
    else:
        cores = psutil.cpu_count(logical = False)
        mpi_cmd = 'mpirun'

    # Source modules to use module load - module load sets correct LD_LIBRARY_PATH for MPI
    # the LD_LIBRARY_PATH is causing problems with BART though, so it has to be done here
    pre_cmd = 'source /etc/profile.d/modules.sh && module load /opt/nvidia/hpc_sdk/modulefiles/nvhpc/22.1 && '

    mps_server = False
    if os.environ.get('NVIDIA_VISIBLE_DEVICES') == 'all' and mpi:
        # Start an MPS Server for faster MPI on GPU
        # On some GPUs, the reconstruction seems to fail with an MPS server activated. In this case, comment out this "if"-block.
        # See: https://stackoverflow.com/questions/34709749/how-do-i-use-nvidia-multi-process-service-mps-to-run-multiple-non-mpi-cuda-app
        # and https://docs.nvidia.com/deploy/pdf/CUDA_Multi_Process_Service_Overview.pdf
        mps_server = True
        try:
            subprocess.run('nvidia-cuda-mps-control -d', shell=True, check=True, text=True, executable='/bin/bash', stdout=subprocess.PIPE, stderr=subprocess.STDOUT)
        except subprocess.CalledProcessError as e:
            logging.debug("MPS Server not started. See error messages below.")
            logging.debug(e.stdout)

    # Define PowerGrid options
    if higher_order:
        pg_opts = f'-i {tmp_file} -o {pg_dir} -B 500 -n 20 -D 2'
        subproc = pre_cmd + f'{mpi_cmd} -n {cores} PowerGridSenseMPI_ho ' + pg_opts
    else:
        pg_opts = f'-i {tmp_file} -o {pg_dir} -s {n_shots} -B 500 -n 20 -D 2' # -w option writes intermediate results as niftis in pg_dir folder
        if pcSENSE: # Multishot
            if sms_factor > 1: # use discrete Fourier transform as 3D gridding has bug
                if mpi:
                    subproc = pre_cmd + f'{mpi_cmd} -n {cores} PowerGridPcSenseMPI ' + pg_opts
                else:
                    subproc = 'PowerGridPcSense ' + pg_opts
            else: # nufft with time segmentation
                pg_opts += f' -I {temp_intp} -t {ts}'
                if mpi:
                    subproc = pre_cmd + f'{mpi_cmd} -n {cores} PowerGridPcSenseMPI_TS ' + pg_opts
                else:
                    subproc = 'PowerGridPcSenseTimeSeg ' + pg_opts
        else: # Singleshot
            pg_opts += f' -I {temp_intp} -t {ts}' # these are added also for the DFT, even though they are not used (required option in "PowerGridSenseMPI")
            if sms_factor > 1:
                pg_opts += ' -F DFT' # use discrete Fourier transform as 3D gridding has bug
            else:
                pg_opts += ' -F NUFFT' # nufft with time segmentation
            if mpi:
                subproc = pre_cmd + f'{mpi_cmd} -n {cores} PowerGridSenseMPI ' + pg_opts
            else:
                subproc = 'PowerGridIsmrmrd ' + pg_opts
    # Run in bash
    logging.debug("PowerGrid Reconstruction cmdline: %s",  subproc)
    try:
        tic = perf_counter()
        process = subprocess.run(subproc, shell=True, check=True, text=True, executable='/bin/bash', stdout=subprocess.PIPE, stderr=subprocess.STDOUT)
        toc = perf_counter()
        logging.debug(f"PowerGrid Reconstruction time: {toc-tic}.")
        # logging.debug(process.stdout)
        if mps_server:
            subprocess.run('echo quit | nvidia-cuda-mps-control', shell=True) 
    except subprocess.CalledProcessError as e:
        if mps_server:
            subprocess.run('echo quit | nvidia-cuda-mps-control', shell=True) 
        logging.debug(e.stdout)
        raise RuntimeError("PowerGrid Reconstruction failed. See logfiles for errors.")

    # Image data is saved as .npy
    data = np.load(pg_dir + "/images_pg.npy")
    if not save_cmplx:
        data = np.abs(data)

    """
    """

    # data should have output [Slice, Phase, Contrast/Echo, Avg, Rep, Nz, Ny, Nx]
    # change to [Avg, Rep, Contrast/Echo, Phase, Slice, Nz, Ny, Nx] and average
    data = np.transpose(data, [3,4,2,1,0,5,6,7]).mean(axis=0)
    # reorder sms slices
    newshape = [_ for _ in data.shape]
    newshape[3:5] = [newshape[3]*newshape[4], 1]
    data = data.reshape(newshape, order='f')

    logging.debug("Image data is size %s" % (data.shape,))
   
    images = []
    dsets = []
    dsets.append(data.copy())

    # If we have a diffusion dataset, b-value and direction contrasts are stored in contrast index
    # as otherwise we run into problems with the PowerGrid acquisition tracking.
    # We now (in case of diffusion imaging) split the b=0 image from other images and reshape to b-values (contrast) and directions (phase)
    if "b_values" in prot_arrays and not process_raw.reco_n_contr:
        try:
            data_eval = abs(data)

            # Calculate ADC maps
            mask = fmap_mask.copy()
            adc_maps = process_diffusion_images(data_eval, bvals, mask)
            adc_maps = adc_maps[:,np.newaxis] # add empty nz dimension for correct flip

            # Append data
            dsets.append(adc_maps)
        except:
            logging.debug("ADC map calculation failed.")

    # Append reference image
    np.save(debugFolder + "/refimg.npy", process_acs.refimg)
    dsets.append(np.asarray(process_acs.refimg))

    # Correct orientation, normalize and convert to int16 for online recon
    int_max = np.iinfo(np.uint16).max
    for k in range(len(dsets)):
        dsets[k] = np.swapaxes(dsets[k], -1, -2)
        dsets[k] = np.flip(dsets[k], (-4,-3,-2,-1))
        if k==0 and save_cmplx:
            dsets[k] /= abs(dsets[k]).max()
        else:
            dsets[k] *= int_max / abs(dsets[k]).max()
            dsets[k] = np.around(dsets[k])
            dsets[k] = dsets[k].astype(np.uint16)

    # Set ISMRMRD Meta Attributes
    meta = ismrmrd.Meta({'DataRole':               'Image',
                        'ImageProcessingHistory': ['FIRE', 'PYTHON'],
                        'WindowCenter':           str((int_max+1)//2),
                        'WindowWidth':            str(int_max+1),
                        'Keep_image_geometry':    '1',
                        'PG_Options':              subproc,
                        'Field Map':               fmap_name})

    img_ix = 0
    n_slc = data.shape[3]
    slc_res = metadata.encoding[0].encodedSpace.fieldOfView_mm.z
    rotmat = rh.calc_rotmat(acqGroup[0][0][0])
    for series_ix, imgs in enumerate(dsets):
        # Format as 2D ISMRMRD image data [nx,ny]
        if imgs.ndim > 4:
            for contr in range(imgs.shape[1]):
                for phs in range(imgs.shape[2]):
                    for rep in range(imgs.shape[0]): # save one repetition after another
                        for slc in range(imgs.shape[3]):
                            img_ix += 1
                            for nz in range(imgs.shape[4]):
                                image = ismrmrd.Image.from_array(imgs[rep,contr,phs,slc,nz], acquisition=acqGroup[0][contr][0])
                                meta['ImageRowDir'] = ["{:.18f}".format(acqGroup[0][0][0].read_dir[0]), "{:.18f}".format(acqGroup[0][0][0].read_dir[1]), "{:.18f}".format(acqGroup[0][0][0].read_dir[2])]
                                meta['ImageColumnDir'] = ["{:.18f}".format(acqGroup[0][0][0].phase_dir[0]), "{:.18f}".format(acqGroup[0][0][0].phase_dir[1]), "{:.18f}".format(acqGroup[0][0][0].phase_dir[2])]
                                image.image_index = img_ix
                                image.image_series_index = series_ix
                                image.slice = slc
                                image.repetition = rep
                                image.phase = phs
                                image.contrast = contr
                                # b-values and directions should already be correct, as they are in the acquisition header
                                # but we set them here explicitly again
                                if 'b_values' in prot_arrays:
                                    image.user_int[0] = bvals[contr]
                                if 'Directions' in prot_arrays:
                                    image.user_float[:3] = dirs[contr]
                                image.attribute_string = meta.serialize()
                                image.field_of_view = (ctypes.c_float(metadata.encoding[0].reconSpace.fieldOfView_mm.x), 
                                                       ctypes.c_float(metadata.encoding[0].reconSpace.fieldOfView_mm.y), 
                                                       ctypes.c_float(slc_res))
                                offset = [0, 0, -1*slc_res*(slc-(n_slc-1)/2)] # slice offset in GCS
                                image.position[:] += rh.gcs_to_pcs(offset, rotmat) # correct image position in PCS
                                images.append(image)
        else:
            # ADC maps and Refimg
            for slc, img in enumerate(imgs):
                image = ismrmrd.Image.from_array(img[0], acquisition=acqGroup[0][0][0])
                image.image_index = slc + 1
                image.image_series_index = series_ix
                image.slice = slc
                image.attribute_string = meta.serialize()
                image.field_of_view = (ctypes.c_float(metadata.encoding[0].reconSpace.fieldOfView_mm.x), 
                                       ctypes.c_float(metadata.encoding[0].reconSpace.fieldOfView_mm.y), 
                                       ctypes.c_float(slc_res))
                offset = [0, 0, -1*slc_res*(slc-(n_slc-1)/2)]    
                image.position[:] += rh.gcs_to_pcs(offset, rotmat)
                images.append(image)

    logging.debug("Image MetaAttributes: %s", xml.dom.minidom.parseString(meta.serialize()).toprettyxml())
    logging.debug("Image data has size %d and %d slices"%(images[0].data.size, len(images)))

    return images

def process_acs(group, metadata, dmtx=None, sens_shots=False):
    """ Process reference scans for parallel imaging calibration
    """

    if len(group)==0:
        raise ValueError("Process ACS was triggered for empty acquisition group.")

    data = sort_into_kspace(group, metadata, dmtx)
    data = np.swapaxes(data,0,1) # for correct orientation in PowerGrid

    # cut matrix to correct size for sensitivity maps
    # for field maps, we use the whole size, but interpolate in the end of calc_fmap
    nx = metadata.encoding[0].encodedSpace.matrixSize.x
    ny = metadata.encoding[0].encodedSpace.matrixSize.y
    nz = metadata.encoding[0].encodedSpace.matrixSize.z
    data_sens = bart(1,f'resize -c 0 {nx} 1 {ny} 2 {nz}', data)

    slc_ix = group[0].idx.slice

    # ESPIRiT calibration - use only first contrast
    gpu = False
    if os.environ.get('NVIDIA_VISIBLE_DEVICES') == 'all':
        gpu = True
    if read_ecalib:
        sensmaps = np.zeros(1)
    else:
        if gpu and data_sens.shape[2] > 1: # only for 3D data, otherwise the overhead makes it slower than CPU
            logging.debug("Run Espirit on GPU.")
            sensmaps = bart(1, 'ecalib -g -m 1 -k 6 -I', data_sens[...,0]) # c: crop value ~0.9, t: threshold ~0.005, r: radius (default is 24)
        else:
            logging.debug("Run Espirit on CPU.")
            sensmaps = bart(1, 'ecalib -m 1 -k 6 -I', data_sens[...,0])

    # Save reference data for masking and field mapping
    process_acs.refimg[slc_ix] = rh.rss(cifftn(data_sens[...,0], [0,1,2]), axis=-1).T # save at spiral matrix size
    if data.shape[-1] > 1 and process_acs.fmap is not None:
        process_acs.fmap['fmap'][slc_ix] = cifftn(data, [0,1,2]) # save at refscan matrix size (will get interpolated in fmap calculation)

    # calculate low resolution sensmaps for shot images
    if sens_shots:
        up_double = {item.name: item.value for item in metadata.userParameters.userParameterDouble}
        os_region = up_double["os_region"]
        if np.allclose(os_region,0):
            os_region = 0.25 # use default if no region provided
        nx = metadata.encoding[0].encodedSpace.matrixSize.x
        data_sens = bart(1,f'resize -c 0 {int(nx*os_region)} 1 {int(nx*os_region)}', data_sens)
        if gpu and data_sens.shape[2] > 1:
            sensmaps_shots = bart(1, 'ecalib -g -m 1 -k 6', data_sens[...,0])
        else:
            sensmaps_shots = bart(1, 'ecalib -m 1 -k 6', data_sens[...,0])
    else:
        sensmaps_shots = None

    np.save(debugFolder + "/" + "acs.npy", data)

    return sensmaps, sensmaps_shots

def calc_fmap(imgs, te_diff, metadata):
    """ Calculate field maps from reference images with two different contrasts

        imgs: [slices,nx,ny,nz,nc,n_contr] - atm: n_contr=2 mandatory
        te_diff: TE difference [s]
    """
    
    mc_fmaps = True # calculate multi-coil field maps to remove outliers (Robinson, MRM. 2011)
    filtering = False # apply Gaussian and median filtering (not recommended)

    nx = metadata.encoding[0].encodedSpace.matrixSize.x
    ny = metadata.encoding[0].encodedSpace.matrixSize.y
    nz = metadata.encoding[0].encodedSpace.matrixSize.z
    n_slc = imgs.shape[0]

    if nz == 1:
        imgs = imgs[:,:,:,0] # 2D field map acquisition
    elif nz > 1:
        imgs = imgs[0] # 3D field map acquisition
    elif nz > 1 and n_slc > 1:
        raise ValueError("Multi-slab is not supported.")

    # phase difference
    phasediff = imgs[...,1] * np.conj(imgs[...,0]) 

    # from here on either [slices,nx,ny,coils] or [nx,ny,nz,coils]
    # Multi-coil field map calculation // WIP: standard deviation denoising - s. Paper Robinson 2011
    if mc_fmaps:
        fmap_shape = imgs.shape[:3]
        phasediff_uw = np.zeros_like(phasediff,dtype=np.float64)
        for k in range(phasediff.shape[-1]):
            phasediff_uw[...,k] = unwrap_phase(np.angle(phasediff[...,k])) # unwrap phase for each coil
        nc = phasediff_uw.shape[-1]
        phasediff_uw = phasediff_uw.reshape([-1,nc])
        img_mag = abs(imgs[...,0]).reshape([-1,nc])
        fmap = np.zeros([phasediff_uw.shape[0]])
        ix = np.argsort(phasediff_uw, axis=-1)[:,nc//4:-nc//4] # remove lowest & highest quartile
        weights = np.take_along_axis(img_mag, ix, axis=-1) / np.sum(np.take_along_axis(img_mag, ix, axis=-1), axis=-1)[:,np.newaxis]
        fmap = np.sum(weights * np.take_along_axis(phasediff_uw, ix, axis=-1), axis=-1)
        fmap = fmap.reshape(fmap_shape)
    else:
        fmap = np.sum(phasediff, axis=-1) # coil combination
        fmap = unwrap_phase(np.angle(fmap))
        
    fmap = -1 * fmap/te_diff # for some reason the sign in Powergrid is different

    # mask image with median otsu from dipy
    # do it in 2D as it works better and hole filling is easier
    img_mask = rh.rss(imgs[...,0], axis=-1) # [slices,nx,ny] or [nx,ny,nz]
    if nz > 1:
        img_mask = np.moveaxis(img_mask,-1,0) # move nz to the front
    mask = np.zeros_like(img_mask)
    for k,img in enumerate(img_mask):
        _, mask_otsu = median_otsu(img, median_radius=1, numpass=20)

        # simple threshold mask
        thresh = 0.13
        mask_thresh = img/np.max(img)
        mask_thresh[mask_thresh<thresh] = 0
        mask_thresh[mask_thresh>=thresh] = 1

        # combine masks
        mask[k] = mask_thresh + mask_otsu
        mask[k][mask[k]>0] = 1
        mask[k] = binary_fill_holes(mask[k])
        mask[k] = binary_dilation(mask[k], iterations=2) # some extrapolation
    if nz > 1:
        mask = np.moveaxis(mask,0,-1) # move nz back

    # apply masking and filtering, if selected
    if filtering:
        fmap *= mask # only need masking, if field map is filtered
        fmap = gaussian_filter(fmap, sigma=0.5)
        fmap = median_filter(fmap, size=2)

    # interpolate to correct matrix size
    if nz == 1:
        newshape = [n_slc,ny,nx]
        fmap = resize(np.transpose(fmap,[0,2,1]), newshape, anti_aliasing=True)
        mask = resize(np.transpose(mask,[0,2,1]), newshape, anti_aliasing=False)
    else:
        newshape = [nz,ny,nx]
        fmap = resize(fmap.T, newshape, anti_aliasing=True)
        mask = resize(mask.T, newshape, anti_aliasing=False)
    mask[mask>0] = 1 # fix interpolation artifacts in binary mask

    return fmap, mask

def process_shots(group, metadata, sensmaps_shots):
    """ Reconstruct images from single shots for calculation of phase maps

    WIP: maybe use PowerGrid for B0-correction? If recon without B0 correction is sufficient, BART is more time efficient
    """

    # sort data
    data, traj = sort_spiral_data(group)

    higher_order = (group[0].traj.shape[1] > 4)
    if higher_order: # trajectory to logical system - never tested this, as I didnt really do multishot anymore
        rotmat = rh.calc_rotmat(group[0])
        fov = np.array([metadata.encoding[0].reconSpace.fieldOfView_mm.x,
                metadata.encoding[0].reconSpace.fieldOfView_mm.y,
                metadata.encoding[0].reconSpace.fieldOfView_mm.z])
        for k in range(traj.shape[2]):
            traj[:,:,k] = rh.dcs_to_gcs(traj[:,:,k], rotmat) * 1e-3 * fov[:,np.newaxis] / (2*np.pi)

    # stack SMS dimension
    sensmaps_shots = np.stack(sensmaps_shots)

    sms_factor = int(metadata.encoding[0].parallelImaging.accelerationFactor.kspace_encoding_step_2) if metadata.encoding[0].encodingLimits.slice.maximum > 0 else 1
    if sms_factor > 1:
        sms = True
        sms_dim = 13
        data = rh.add_naxes(data, sms_dim+1-data.ndim)
        for s in range(sms_factor):
            data = np.concatenate((data, np.zeros_like(data[...,0,np.newaxis])),axis=sms_dim)
        sensmaps_shots = rh.add_naxes(sensmaps_shots, sms_dim+1-sensmaps_shots.ndim)
        sensmaps_shots = np.moveaxis(sensmaps_shots,0,sms_dim)
    else:
        sms = False
        sensmaps_shots = sensmaps_shots[0]

    # undo the swap in process_acs as BART needs different orientation  
    sensmaps = np.swapaxes(sensmaps_shots, 0, 1) 

    # Reconstruct low resolution images
    # dont use GPU as it creates a lot of overhead, which causes longer recon times
    imgs = []
    for k in range(data.shape[2]):
        traj_shot = traj[:,:,k,np.newaxis]
        data_shot = data[:,:,k,np.newaxis]
        pat = bart(1, 'pattern', data_shot) if sms else None # k-space pattern - needed for SMS recon
        if sms:
            img = bart(1, 'pics -S -e -l1 -r 0.001 -i 15 -M', data_shot, sensmaps, t=traj_shot, p=pat)
            img = np.moveaxis(img,-1,0)[...,0,0,0,0,0,0,0,0,0,0,0]
        else:
            img = bart(1, 'pics -S -e -l1 -r 0.001 -i 15', data_shot, sensmaps, t=traj_shot)
            img = img[np.newaxis]
        imgs.append(img) # shot images in list with [nz,ny,nx]
    
    return imgs

def calc_phasemaps(shotimgs, mask, metadata):
    """ Calculate phase maps for phase corrected reconstruction
        WIP: still artifacts in the images
             also it might make sense to set phasemaps to zero for b=0 images
             as no phase correction is needed
    """

    nx = metadata.encoding[0].encodedSpace.matrixSize.x

    phasemaps = np.conj(shotimgs[:,:,0,np.newaxis]) * shotimgs # 1st shot is taken as reference phase
    phasemaps = np.angle(phasemaps)

    np.save(debugFolder + "/" + "shotimgs.npy", shotimgs)
    np.save(debugFolder + "/" + "phsmaps_wrapped.npy", phasemaps)

    phasemaps = np.swapaxes(phasemaps, 1, 2) # to [contrast, shot, slice, nz, ny, nx]
    shape = [s for s in phasemaps.shape[:-2]]
    phasemaps = phasemaps.reshape([-1]+[s for s in phasemaps.shape[2:]]) # to [-1, slice, nz, ny, nx]

    # phase unwrapping, interpolation to higher resolution, filtering
    unwrapped_phasemaps = np.zeros([s for s in phasemaps.shape[:-2]] + [nx, nx])
    for i,item in enumerate(phasemaps): # contrast * shots
        for j, slc in enumerate(item): # slice
            for k, phsmap in enumerate(slc): # nz/sms-stack
                phsmap = unwrap_phase(phsmap, wrap_around=(False, False))
                phsmap = resize(phsmap, [nx,nx])
                phsmap *= mask[j,k]
                unwrapped_phasemaps[i,j,k] = median_filter(phsmap, size=9) # median filter seems to be better than Gaussian
    
    phasemaps = unwrapped_phasemaps.reshape(shape + [nx,nx]) # back to [contrast, shot, slice, nz, ny, nx]
    phasemaps = np.swapaxes(phasemaps, 1, 2) # back to [contrast, slice, shot, nz, ny, nx]

    np.save(debugFolder + "/phsmaps.npy", phasemaps)
    
    return phasemaps

def process_diffusion_images(data, bvals, mask):
    """ Calculate ADC maps from diffusion images
    """

    from scipy.stats.mstats import gmean

    data = data[0,:,0,:,0] # [contrast, slice, ny, nx]
    b0 = data[np.where(bvals==0)] # b0 images
    b0 = b0.mean(0)

    trace_log = []
    b_val_nz = np.unique(bvals[np.nonzero(bvals)]) # nonzero b-values
    for bval in b_val_nz:
        diffimgs = data[np.where(bvals==bval)]

        # calculate trace images (geometric mean)
        trace = gmean(diffimgs, axis=0)

        # calculate trace log
        trace_norm = np.divide(trace.T, b0.T, out=np.zeros_like(trace.T), where=b0.T!=0).T
        trace_log.append(-np.log(trace_norm, out=np.zeros_like(trace_norm), where=trace_norm!=0))

    trace_log = np.asarray(trace_log) # [n_bval, slice, ny, nx]

    if len(b_val_nz) < 3:
        adc_map = (trace_log.T / b_val_nz).T.mean(0)
    else:
        imgshape = b0.shape
        adc_map = np.polynomial.polynomial.polyfit(b_val_nz, trace_log.reshape([trace_log.shape[0],-1]), 1)[1]
        adc_map = adc_map.reshape(imgshape)

    adc_map *= mask

    return adc_map
    
# %%
#########################
# Sort Data
#########################

def sort_spiral_data(group):

    sig = list()
    trj = list()
    for acq in group:
        # signal
        sig.append(acq.data)

        # trajectory
        traj = np.swapaxes(acq.traj,0,1)[:3] # [dims, samples]
        trj.append(traj)
  
    # convert lists to numpy arrays
    trj = np.asarray(trj) # current size: (nacq, 3, ncol)
    sig = np.asarray(sig) # current size: (nacq, ncha, ncol)

    # rearrange trj & sig for bart
    trj = np.transpose(trj, [1, 2, 0]) # [3, ncol, nacq]
    sig = np.transpose(sig, [2, 0, 1])[np.newaxis]
   
    return sig, trj

def sort_into_kspace(group, metadata, dmtx=None):
    # initialize k-space
    enc1_min, enc1_max = int(999), int(0)
    enc2_min, enc2_max = int(999), int(0)
    contr_max = 0
    for acq in group:
        enc1 = acq.idx.kspace_encode_step_1
        enc2 = acq.idx.kspace_encode_step_2
        contr = acq.idx.contrast
        if enc1 < enc1_min:
            enc1_min = enc1
        if enc1 > enc1_max:
            enc1_max = enc1
        if enc2 < enc2_min:
            enc2_min = enc2
        if enc2 > enc2_max:
            enc2_max = enc2
        if contr > contr_max:
            contr_max = contr
            
        # Oversampling removal - WIP: assumes 2x oversampling at the moment
        data = rh.remove_os(acq.data[:], axis=-1)
        acq.resize(number_of_samples=data.shape[-1], active_channels=data.shape[0])
        acq.data[:] = data

    nc = process_acs.cc_cha
    # if reference scan has bigger matrix than spiral scan (e.g. because of higher resolution), use the bigger matrix
    nx = max(metadata.encoding[0].encodedSpace.matrixSize.x, acq.number_of_samples)
    ny = max(metadata.encoding[0].encodedSpace.matrixSize.y, enc1_max+1)
    nz = max(metadata.encoding[0].encodedSpace.matrixSize.z, enc2_max+1)
    n_contr = contr_max + 1

    kspace = np.zeros([ny, nz, nc, nx, n_contr], dtype=group[0].data.dtype)
    counter = np.zeros([ny, nz], dtype=np.uint16)

    logging.debug("nx/ny/nz: %s/%s/%s; enc1 min/max: %s/%s; enc2 min/max:%s/%s, ncol: %s" % (nx, ny, nz, enc1_min, enc1_max, enc2_min, enc2_max, group[0].data.shape[-1]))

    for acq in group:

        enc1 = acq.idx.kspace_encode_step_1
        enc2 = acq.idx.kspace_encode_step_2
        contr = acq.idx.contrast

        # in case dim sizes smaller than expected, sort data into k-space center (e.g. for reference scans)
        ncol = acq.data.shape[-1]
        cx = nx // 2
        ccol = ncol // 2
        col = slice(cx - ccol, cx + ccol)

        # sort data into center k-space (assuming a symmetric acquisition)
        cy = ny // 2
        cz = nz // 2
        cenc1 = (enc1_max+1) // 2
        cenc2 = (enc2_max+1) // 2
        enc1 += cy - cenc1
        enc2 += cz - cenc2
        
        # Noise-whitening
        if dmtx is not None:
            acq.data[:] = rh.apply_prewhitening(acq.data, dmtx)
        
        # Apply coil compression
        if process_acs.cc_mat[acq.idx.slice] is not None:
            rh.apply_cc(acq, process_acs.cc_mat[acq.idx.slice])

        kspace[enc1, enc2, :, col, contr] += acq.data   
        
        if contr==0:
            counter[enc1, enc2] += 1

    # support averaging (with or without acquisition weighting)
    kspace /= np.maximum(1, counter[:,:,np.newaxis,np.newaxis,np.newaxis])

    # rearrange kspace for bart - target size: (nx, ny, nz, nc, n_contr)
    kspace = np.transpose(kspace, [3, 0, 1, 2, 4])

    return kspace

def reshape_sens_sms(sens, sms_factor):
    # reshape sensmaps array for sms imaging, sensmaps for one acquisition are stored at nz
    sens_cpy = sens.copy() # [slices, coils, nz, ny, nx]
    slices_eff = sens_cpy.shape[0]//sms_factor
    sens = np.zeros([slices_eff, sens_cpy.shape[1], sms_factor, sens_cpy.shape[3], sens_cpy.shape[4]], dtype=sens_cpy.dtype)
    for slc in range(sens_cpy.shape[0]):
        sens[slc%slices_eff,:,slc//slices_eff] = sens_cpy[slc,:,0] 
    return sens

def reshape_fmap_sms(fmap, sms_factor):
    # reshape field map array for sms imaging
    fmap_cpy = fmap.copy()
    slices_eff = fmap_cpy.shape[0]//sms_factor
    fmap = np.zeros([slices_eff, sms_factor, fmap_cpy.shape[1], fmap_cpy.shape[2]], dtype=fmap_cpy.dtype) # [slices, ny, nx] to [slices, nz, ny, nx]
    for slc in range(fmap_cpy.shape[0]):
        fmap[slc%slices_eff, slc//slices_eff] = fmap_cpy[slc] 
    return fmap

def load_external_fmap(path, shape):
    # Load an external field map (has to be a .npz file)
    if not os.path.exists(path):
        fmap = {'fmap': np.zeros(shape), 'mask': np.ones(shape), 'name': 'No Field Map'}
        logging.debug("No field map file in dependency folder. Use zeros array instead. Field map should be .npz file.")
    else:
        fmap = np.load(path, allow_pickle=True)
        if 'name' not in fmap:
            fmap['name'] = 'No name.'
    if shape != list(fmap['fmap'].shape):
        logging.debug(f"Field Map dimensions do not fit. Fmap shape: {list(fmap['fmap'].shape)}, Img Shape: {shape}. Dont use field map in recon.")
        fmap = {'fmap': np.zeros(shape), 'mask': np.ones(shape), 'name': 'No Field Map'}
    if 'params' in fmap:
        logging.debug("Field Map regularisation parameters: %s",  fmap['params'].item())

    return fmap<|MERGE_RESOLUTION|>--- conflicted
+++ resolved
@@ -336,58 +336,6 @@
                     if freq < 2e8:
                         t2_star = 70e-3 # 3T
                     else:
-<<<<<<< HEAD
-                        # append data to first segment of ADC group
-                        last_idx = acqGroup[item.idx.slice][item.idx.contrast][-1].number_of_samples - 1
-                        idx_lower = last_idx - (nsegments-item.idx.segment) * item.number_of_samples
-                        idx_upper = last_idx - (nsegments-item.idx.segment-1) * item.number_of_samples
-                        acqGroup[item.idx.slice][item.idx.contrast][-1].data[:,idx_lower:idx_upper] = item.data[:]
-
-                    if item.idx.segment == nsegments - 1:
-
-                        last_item = acqGroup[item.idx.slice][item.idx.contrast][-1]
-
-                        # Noise whitening
-                        if dmtx is not None:
-                            last_item.data[:] = rh.apply_prewhitening(last_item.data[:], dmtx)
-
-                        # Apply coil compression to spiral data (CC for ACS data in sort_into_kspace)
-                        if process_acs.cc_mat[last_item.idx.slice] is not None:
-                            rh.apply_cc(last_item, process_acs.cc_mat[last_item.idx.slice])
-
-                        # Reapply FOV Shift with predicted trajectory
-                        rotmat = rh.calc_rotmat(item)
-                        shift = rh.pcs_to_gcs(np.asarray(last_item.position), rotmat) # shift [mm] in GCS, as traj is in GCS
-                        shift_px = shift / res # shift in pixel
-                        last_item.data[:] = rh.fov_shift_spiral_reapply(last_item.data[:], last_item.traj[:], base_trj, shift_px, matr_sz)
-
-                        # filter signal to avoid Gibbs Ringing
-                        traj = np.swapaxes(last_item.traj[:,:3],0,1) # traj to [dim, samples]
-                        last_item.data[:] = rh.filt_ksp(last_item.data[:], traj, filt_fac=0.95)
-
-                        # Correct the global phase
-                        if skope:
-                            k0 = last_item.traj[:,4]
-                            last_item.data[:] *= np.exp(-1j*k0)
-
-                        # T2* filter
-                        t2_star = 40e-3
-                        last_item.data[:] *= 1/np.exp(-t_vec/t2_star)
-
-                        # remove ADC oversampling
-                        os_factor = up_double["os_factor"] if "os_factor" in up_double else 1
-                        if os_factor == 2:
-                            rh.remove_os_spiral(last_item)
-                        
-                    if item.is_flag_set(ismrmrd.ACQ_LAST_IN_SLICE) and shotimgs is not None:
-                        # Reconstruct shot images for phase maps in multishot diffusion imaging
-                        # WIP: Repetitions or Averages not possible atm
-                        sensmaps_shots_stack = []
-                        for k in range(sms_factor):
-                            slc_ix = item.idx.slice + n_slc//sms_factor*k
-                            sensmaps_shots_stack.append(sensmaps_shots[slc_ix])
-                        shotimgs[item.idx.slice][item.idx.contrast] = process_shots(acqGroup[item.idx.slice][item.idx.contrast], metadata, sensmaps_shots_stack)
-=======
                         t2_star = 40e-3 # 7T
                     last_item.data[:] *= 1/np.exp(-t_vec/t2_star)
 
@@ -404,7 +352,6 @@
                         slc_ix = item.idx.slice + n_slc//sms_factor*k
                         sensmaps_shots_stack.append(sensmaps_shots[slc_ix])
                     shotimgs[item.idx.slice][item.idx.contrast] = process_shots(acqGroup[item.idx.slice][item.idx.contrast], metadata, sensmaps_shots_stack)
->>>>>>> c4fcec19
 
                 # Process acquisitions with PowerGrid - full recon
                 if item.is_flag_set(ismrmrd.ACQ_LAST_IN_MEASUREMENT):
@@ -487,13 +434,8 @@
         higher_order = True
 
     # Insert Sensitivity Maps
-<<<<<<< HEAD
-    if process_raw.slc_sel is not None:
-        sens = np.transpose(sensmaps[process_raw.slc_sel][np.newaxis], [0,4,3,2,1])
-=======
     if read_ecalib:
         sens = np.load(debugFolder + "/sensmaps.npy")
->>>>>>> c4fcec19
     else:
         sens = np.transpose(np.stack(sensmaps), [0,4,3,2,1]) # [slices,nc,nz,ny,nx]
         if sms_factor > 1:
