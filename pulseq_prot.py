""" Functions for Pulseq protocol insertion

Includes trajectory prediction with the GIRF
"""

import ismrmrd
import numpy as np
import os
import logging
from reco_helper import calc_rotmat, gcs_to_dcs, dcs_to_gcs, intp_axis

def insert_hdr(prot_file, metadata): 
    """
        Inserts the header from an ISMRMRD protocol file
        prot_file:    ISMRMRD protocol file
        metadata:     Dataset header
    """

    #---------------------------
    # Read protocol
    #---------------------------

    if (os.path.splitext(prot_file)[1] == ''):
        prot_file += '.h5'
    try:
        prot = ismrmrd.Dataset(prot_file, create_if_needed=False)
    except:
        prot_file = os.path.splitext(prot_file)[0] + '.hdf5'
        try:
            prot = ismrmrd.Dataset(prot_file, create_if_needed=False)
        except:
            raise ValueError('Pulseq protocol file not found.')

    #---------------------------
    # Process the header 
    #---------------------------

    prot_hdr = ismrmrd.xsd.CreateFromDocument(prot.read_xml_header())

    # user parameters
    if prot_hdr.userParameters is not None:
        dset_udbl = metadata.userParameters.userParameterDouble
        prot_udbl = prot_hdr.userParameters.userParameterDouble
        for ix, param in enumerate(prot_udbl):
            dset_udbl[ix].name = param.name
            dset_udbl[ix].value = param.value

    # encoding
    dset_e1 = metadata.encoding[0]
    prot_e1 = prot_hdr.encoding[0]
    dset_e1.trajectory = prot_e1.trajectory

    dset_e1.encodedSpace.matrixSize.x = prot_e1.encodedSpace.matrixSize.x
    dset_e1.encodedSpace.matrixSize.y = prot_e1.encodedSpace.matrixSize.y
    dset_e1.encodedSpace.matrixSize.z =  prot_e1.encodedSpace.matrixSize.z
    
    dset_e1.encodedSpace.fieldOfView_mm.x = prot_e1.encodedSpace.fieldOfView_mm.x
    dset_e1.encodedSpace.fieldOfView_mm.y = prot_e1.encodedSpace.fieldOfView_mm.y
    dset_e1.encodedSpace.fieldOfView_mm.z = prot_e1.encodedSpace.fieldOfView_mm.z
    
    dset_e1.reconSpace.matrixSize.x = prot_e1.reconSpace.matrixSize.x
    dset_e1.reconSpace.matrixSize.y = prot_e1.reconSpace.matrixSize.y
    dset_e1.reconSpace.matrixSize.z = prot_e1.reconSpace.matrixSize.z
    
    dset_e1.reconSpace.fieldOfView_mm.x = prot_e1.reconSpace.fieldOfView_mm.x
    dset_e1.reconSpace.fieldOfView_mm.y = prot_e1.reconSpace.fieldOfView_mm.y
    dset_e1.reconSpace.fieldOfView_mm.z = prot_e1.reconSpace.fieldOfView_mm.z

    dset_e1.encodingLimits.slice.minimum = prot_e1.encodingLimits.slice.minimum
    dset_e1.encodingLimits.slice.maximum = prot_e1.encodingLimits.slice.maximum
    dset_e1.encodingLimits.slice.center = prot_e1.encodingLimits.slice.center

    if prot_e1.encodingLimits.kspace_encoding_step_1 is not None:
        dset_e1.encodingLimits.kspace_encoding_step_1.minimum = prot_e1.encodingLimits.kspace_encoding_step_1.minimum
        dset_e1.encodingLimits.kspace_encoding_step_1.maximum = prot_e1.encodingLimits.kspace_encoding_step_1.maximum
        dset_e1.encodingLimits.kspace_encoding_step_1.center = prot_e1.encodingLimits.kspace_encoding_step_1.center
    if prot_e1.encodingLimits.average is not None:
        dset_e1.encodingLimits.average.minimum = prot_e1.encodingLimits.average.minimum
        dset_e1.encodingLimits.average.maximum = prot_e1.encodingLimits.average.maximum
        dset_e1.encodingLimits.average.center = prot_e1.encodingLimits.average.center
    if prot_e1.encodingLimits.repetition is not None:
        dset_e1.encodingLimits.repetition.minimum = prot_e1.encodingLimits.repetition.minimum
        dset_e1.encodingLimits.repetition.maximum = prot_e1.encodingLimits.repetition.maximum
        dset_e1.encodingLimits.repetition.center = prot_e1.encodingLimits.repetition.center
    if prot_e1.encodingLimits.phase is not None:
        dset_e1.encodingLimits.phase.minimum = prot_e1.encodingLimits.phase.minimum
        dset_e1.encodingLimits.phase.maximum = prot_e1.encodingLimits.phase.maximum
        dset_e1.encodingLimits.phase.center = prot_e1.encodingLimits.phase.center
    if prot_e1.encodingLimits.contrast is not None:
        dset_e1.encodingLimits.contrast.minimum = prot_e1.encodingLimits.contrast.minimum
        dset_e1.encodingLimits.contrast.maximum = prot_e1.encodingLimits.contrast.maximum
        dset_e1.encodingLimits.contrast.center = prot_e1.encodingLimits.contrast.center
    if prot_e1.encodingLimits.segment is not None:
        dset_e1.encodingLimits.segment.minimum = prot_e1.encodingLimits.segment.minimum
        dset_e1.encodingLimits.segment.maximum = prot_e1.encodingLimits.segment.maximum
        dset_e1.encodingLimits.segment.center = prot_e1.encodingLimits.segment.center
    else:
        # compatibility with older datasets, where the segment encoding limit parameter was not used
        try:
            dset_e1.encodingLimits.segment.maximum = prot_hdr.userParameters.userParameterDouble[2].value - 1
        except:
            pass

    # acceleration
    if prot_e1.parallelImaging is not None:
        dset_e1.parallelImaging.accelerationFactor.kspace_encoding_step_1 = prot_e1.parallelImaging.accelerationFactor.kspace_encoding_step_1
        dset_e1.parallelImaging.accelerationFactor.kspace_encoding_step_2 = prot_e1.parallelImaging.accelerationFactor.kspace_encoding_step_2 # used for SMS factor

    prot.close()

def get_ismrmrd_arrays(prot_file):
    """ Returns all arrays appended to the protocol file and their
        respective keys as a tuple

    """

    if (os.path.splitext(prot_file)[1] == ''):
        prot_file += '.h5'
    try:
        prot = ismrmrd.Dataset(prot_file, create_if_needed=False)
    except:
        prot_file = os.path.splitext(prot_file)[0] + '.hdf5'
        try:
            prot = ismrmrd.Dataset(prot_file, create_if_needed=False)
        except:
            raise ValueError('Pulseq protocol file not found.')

    # get array keys - didnt find a better way
    keys = list(prot.list())
    keys.remove('data')
    keys.remove('xml')

    arr = {}
    for key in keys:
        arr[key] = prot.read_array(key, 0)

    return arr

def check_signature(metadata, prot_hdr):
    """ Check the MD5 signature of the Pulseq sequence against the protocol file

    """
    try:
        hdr_signature = metadata.userParameters.userParameterString[1].value
        if hdr_signature != 'NONE':
            try:
                prot_signature = prot_hdr.userParameters.userParameterString[0].value
<<<<<<< HEAD
                if hdr_signature == prot_signature:
=======
                if prot_signature in hdr_signature:
>>>>>>> 354f1525
                    logging.debug(f"Signature check passed with signature {prot_signature}.")
                else:
                    logging.debug("WARNING: Signature check failed. ISMRMRD metadata file has different MD5 Hash than sequence.")
            except:
                logging.debug("WARNING: Can not check signature as ISMRMRD file contains no signature.")
        else:
            logging.debug("Pulseq sequence has no signature.")
    except:
        logging.debug("Sequence signature not available.")

def insert_acq(prot_acq, dset_acq, metadata, noncartesian=True, return_basetrj=True):
    """
        Inserts acquisitions from an ISMRMRD protocol file
        
        prot_file:    ISMRMRD protocol file
        dset_acq:     Dataset acquisition
        acq_ctr:      ISMRMRD acquisition number
        noncartesian: For noncartesian acquisitions a trajectory or readout gradients has to be provided
                      If readout gradients are provided, the GIRF is applied, but additional parameters have to be provided.
                      The unit for gradients is [T/m]
                      The unit for trajectories is [rad/m * FOV[m]/2pi], which is unitless (used by the BART toolbox & PowerGrid)
    """
  
    # #---------------------------
    # # Process acquisition
    # #---------------------------

    # convert positions for correct rotation matrix - this was experimentally validated on 20210709
    # In Pulseq interpreter v1.4 this is valid for the "old/compat" FOV positioning mode
    # Shifts and rotations in diffent directions lead to correctly shifted/rotated images and trajectories
    tmp = -1* np.asarray(dset_acq.phase_dir[:])
    dset_acq.phase_dir[:] = np.asarray(dset_acq.read_dir[:])
    dset_acq.read_dir[:] = tmp
    dset_acq.slice_dir[:] = -1 * np.asarray(dset_acq.slice_dir[:])

    # encoding counters
    dset_acq.idx.kspace_encode_step_1 = prot_acq.idx.kspace_encode_step_1
    dset_acq.idx.kspace_encode_step_2 = prot_acq.idx.kspace_encode_step_2
    dset_acq.idx.slice = prot_acq.idx.slice
    dset_acq.idx.contrast = prot_acq.idx.contrast
    dset_acq.idx.phase = prot_acq.idx.phase
    dset_acq.idx.average = prot_acq.idx.average
    dset_acq.idx.repetition = prot_acq.idx.repetition
    dset_acq.idx.set = prot_acq.idx.set
    dset_acq.idx.segment = prot_acq.idx.segment

    # flags
    if prot_acq.is_flag_set(ismrmrd.ACQ_LAST_IN_SLICE):
        dset_acq.setFlag(ismrmrd.ACQ_LAST_IN_SLICE)
    if prot_acq.is_flag_set(ismrmrd.ACQ_LAST_IN_REPETITION):
        dset_acq.setFlag(ismrmrd.ACQ_LAST_IN_REPETITION)
    if prot_acq.is_flag_set(ismrmrd.ACQ_IS_NOISE_MEASUREMENT):
        dset_acq.setFlag(ismrmrd.ACQ_IS_NOISE_MEASUREMENT)
        return
    if prot_acq.is_flag_set(ismrmrd.ACQ_IS_PHASECORR_DATA):
        dset_acq.setFlag(ismrmrd.ACQ_IS_PHASECORR_DATA)
        return
    if prot_acq.is_flag_set(ismrmrd.ACQ_IS_DUMMYSCAN_DATA):
        dset_acq.setFlag(ismrmrd.ACQ_IS_DUMMYSCAN_DATA)
        return
    if prot_acq.is_flag_set(ismrmrd.ACQ_IS_PARALLEL_CALIBRATION):
        dset_acq.setFlag(ismrmrd.ACQ_IS_PARALLEL_CALIBRATION)
        # for Jemris reconstructions we always need the trajectory, even if its Cartesian
        dset_acq.resize(trajectory_dimensions=prot_acq.traj[:].shape[1], number_of_samples=dset_acq.number_of_samples, active_channels=dset_acq.active_channels)
        if dset_acq.traj.shape[-1] > 0:
            dset_acq.traj[:] = prot_acq.traj[:]
        return

    # deal with noncartesian trajectories
    base_trj = None
    if noncartesian and dset_acq.idx.segment == 0:
        
        # calculate full number of samples - for segmented ADCs
        nsamples = dset_acq.number_of_samples
        try:
            # user parameter is kept for compatibility (see insert_hdr)
            nsegments = metadata.encoding[0].encodingLimits.segment.maximum + 1
        except:
            nsegments = metadata.userParameters.userParameterDouble[2].value
        nsamples_full = int(nsamples*nsegments+0.5)
        if dset_acq.traj[:].size > 0:
            nsamples_full = dset_acq.traj.shape[0] # samples should already be reshaped if trajectory was added to the rawdata
        nsamples_max = 65535
        if nsamples_full > nsamples_max:
            raise ValueError("The number of samples exceed the maximum allowed number of 65535 (uint16 maximum).")
       
        # save data as it gets corrupted by the resizing, dims are [nc, samples]
        data_tmp = dset_acq.data[:].copy()
        traj_tmp = dset_acq.traj[:].copy()

        # resize data - traj_dims: [kx,ky,kz,t,(GIRF-)k0]
        dset_acq.resize(trajectory_dimensions=5, number_of_samples=nsamples_full, active_channels=dset_acq.active_channels)
        dset_acq.traj[:,3] = np.zeros(nsamples_full) # space for time vector for B0 correction

        # trajectory already inserted in data - e.g. from Skope system
        if traj_tmp.size > 0:
            dset_acq.traj[:,:3] = traj_tmp[:,:3]
            rotmat = calc_rotmat(dset_acq)
            base_trj = calc_traj(prot_acq, metadata, nsamples_full, rotmat, use_girf=False)[0] # for FOV shift reapply
            if traj_tmp.shape[1] > 3: # Skope k0 is saved in 3rd dim -> move to 4th dim
                dset_acq.traj[:,4] = traj_tmp[:,3]
            else:
                dset_acq.traj[:,4] = np.zeros(len(dset_acq.traj[:]))              

        # trajectory from protocol file - check via shape
        elif prot_acq.traj.shape[0] == dset_acq.data.shape[1] and prot_acq.traj[:,:3].max() > 1:
            dset_acq.traj[:,:3] = prot_acq.traj[:,:3]
            dset_acq.traj[:,4] = np.zeros(len(dset_acq.traj))
            base_trj = dset_acq.traj[:].copy()

        # gradients from protocol file - calculate trajectory with girf
        else:
            rotmat = calc_rotmat(dset_acq)
            base_trj, dset_acq.traj[:,:3], dset_acq.traj[:,4] = calc_traj(prot_acq, metadata, nsamples_full, rotmat) # [samples, dims]

        # fill extended part of data with zeros
        dset_acq.data[:] = np.concatenate((data_tmp, np.zeros([dset_acq.active_channels, nsamples_full - nsamples])), axis=-1)
    
    if return_basetrj:
        return base_trj
 

def calc_traj(acq, hdr, ncol, rotmat, use_girf=True):
    """ Calculates the kspace trajectory from any gradient using Girf prediction and interpolates it on the adc raster

        acq: acquisition from hdf5 protocol file
        hdr: protocol header
        ncol: number of samples
    """
    
    dt_grad = 10e-6 # [s]
    dt_skope = 1e-6 # [s]
    gammabar = 42.577e6

    grad = np.swapaxes(acq.traj[:],0,1) # [dims, samples] [T/m]
    dims = grad.shape[0]

    fov = hdr.encoding[0].reconSpace.fieldOfView_mm.x
    dwelltime = 1e-6 * hdr.userParameters.userParameterDouble[0].value
    
    # delay before trajectory begins - WIP: allow to provide an array of delays - this would be useful e.g. for EPI
    gradshift = hdr.userParameters.userParameterDouble[1].value

    # ADC sampling time
    adctime = dwelltime * np.arange(0.5, ncol)

    # add some zeros around gradient for right interpolation
    zeros = 10
    grad = np.concatenate((np.zeros([dims,zeros]), grad, np.zeros([dims,zeros])), axis=1)
    gradshift -= zeros*dt_grad

    # time vector for interpolation
    gradtime = dt_grad * np.arange(grad.shape[-1]) + gradshift
    gradtime += dt_grad/2 - dt_skope/2 # account for cumsum (assumes rects for integration, we have triangs) - dt_skope/2 seems to be necessary

    # add z-dir for prediction if necessary
    if dims == 2:
        grad = np.concatenate((grad, np.zeros([1, grad.shape[1]])), axis=0)

    ##############################
    ## girf trajectory prediction:
    ##############################
    if use_girf:
        dependencyFolder = "/tmp/share/dependency"
        girf = np.load(os.path.join(dependencyFolder, "girf_10us.npy"))

        # rotation to phys coord system
        grad_phys = gcs_to_dcs(grad, rotmat)

        # gradient prediction
        pred_grad = grad_pred(grad_phys, girf)
        k0 = pred_grad[0] # 0th order field [T]
        pred_grad = pred_grad[1:]

        # rotate back to logical system
        pred_grad = dcs_to_gcs(pred_grad, rotmat)

        # calculate global phase term k0 [rad]
        k0 = np.cumsum(k0.real) * dt_grad * gammabar * 2*np.pi

        # calculate trajectory [1/m]
        pred_trj = np.cumsum(pred_grad.real, axis=1) * dt_grad * gammabar

        # scale with FOV for BART & PowerGrid recon
        pred_trj *= 1e-3 * fov

        # set z-axis if trajectory is two-dimensional
        if dims == 2:
            sms_factor = hdr.encoding[0].parallelImaging.accelerationFactor.kspace_encoding_step_2
            if sms_factor > 1:
                nz = sms_factor
            else:
                nz = hdr.encoding[0].encodedSpace.matrixSize.z
            partition = acq.idx.kspace_encode_step_2
            kz = partition - nz//2
            pred_trj[2] =  kz * np.ones(pred_trj.shape[1])        

        # align trajectory to scanner ADC
        pred_trj = intp_axis(adctime, gradtime, pred_trj, axis=1)
        k0 = intp_axis(adctime, gradtime, k0, axis=0)

        # switch array order to [samples, dims]
        pred_trj = np.swapaxes(pred_trj,0,1)
    else:
        pred_trj = None
        k0 = None

    # calculate base trajectory
    base_trj = np.cumsum(grad, axis=1) * dt_grad * gammabar
    base_trj *= 1e-3 * fov
    # interpolate to ADC and shift base_trj by 10us to undo the FOV shift applied by the scanner, see fov_shift_spiral_reapply in reco_helper.py
    base_trj = intp_axis(adctime, gradtime-1e-5, base_trj, axis=1)
    base_trj = np.swapaxes(base_trj,0,1)

    return base_trj, pred_trj, k0

def grad_pred(grad, girf):
    """
    gradient prediction with girf
    
    Parameters:
    ------------
    grad: nominal gradient [dims, samples]
    girf: gradient impulse response function [input dims, output dims (incl k0), samples] in frequency space
    """
    ndim = grad.shape[0]
    grad_sampl = grad.shape[-1]
    girf_sampl = girf.shape[-1]

    # zero-fill grad to number of girf samples (add check?)
    if girf_sampl > grad_sampl:
        grad = np.concatenate([grad.copy(), np.zeros([ndim, girf_sampl-grad_sampl])], axis=-1)
    if grad_sampl > girf_sampl:
        logging.debug("WARNING: GIRF is interpolated, check trajectory result carefully.")
        oldgrid = np.linspace(0,girf_sampl,girf_sampl)
        newgrid = np.linspace(0,girf_sampl,grad_sampl)
        girf = intp_axis(newgrid, oldgrid, girf, axis=-1)

    # FFT
    grad = np.fft.fftshift(np.fft.fft(np.fft.ifftshift(grad, axes=-1), axis=-1), axes=-1)

    # apply girf to nominal gradients
    pred_grad = np.zeros_like(girf[0])
    for dim in range(ndim+1):
        pred_grad[dim]=np.sum(grad*girf[np.newaxis,:ndim,dim,:], axis=1)

    # IFFT
    pred_grad = np.fft.fftshift(np.fft.ifft(np.fft.ifftshift(pred_grad, axes=-1), axis=-1), axes=-1)
    
    # cut out relevant part
    pred_grad = pred_grad[:,:grad_sampl]

    return pred_grad<|MERGE_RESOLUTION|>--- conflicted
+++ resolved
@@ -145,11 +145,7 @@
         if hdr_signature != 'NONE':
             try:
                 prot_signature = prot_hdr.userParameters.userParameterString[0].value
-<<<<<<< HEAD
-                if hdr_signature == prot_signature:
-=======
                 if prot_signature in hdr_signature:
->>>>>>> 354f1525
                     logging.debug(f"Signature check passed with signature {prot_signature}.")
                 else:
                     logging.debug("WARNING: Signature check failed. ISMRMRD metadata file has different MD5 Hash than sequence.")
