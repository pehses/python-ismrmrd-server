--- conflicted
+++ resolved
@@ -7,17 +7,10 @@
 import multiprocessing
 import ismrmrd.xsd
 import importlib
-<<<<<<< HEAD
-import cProfile
-=======
+# import cProfile
 import os
 import json
 import signal
-
-import simplefft
-import invertcontrast
-import analyzeflow
->>>>>>> 708e566a
 
 class Server:
     """
@@ -117,7 +110,6 @@
                 import simplefft
                 importlib.reload(simplefft)
                 logging.info("Starting simplefft processing based on config")
-<<<<<<< HEAD
                 simplefft.process(connection, config, metadata)
             elif (config == "bart_pics"):
                 import bart_pics
@@ -160,9 +152,6 @@
                 importlib.reload(powergrid_epi_ho)
                 logging.info("Starting powergrid_epi processing based on config")
                 powergrid_epi_ho.process(connection, config, metadata)
-=======
-                simplefft.process(connection, configAdditional, metadata)
->>>>>>> 708e566a
             elif (config == "invertcontrast"):
                 import invertcontrast
                 importlib.reload(invertcontrast)
@@ -197,16 +186,6 @@
 
                 try:
                     # Load module from file having exact name as config
-<<<<<<< HEAD
-                    module = importlib.import_module(config)
-                    logging.info("Starting config %s", config)
-                    module.process(connection, config, metadata)
-                except ImportError:
-                    import invertcontrast
-                    importlib.reload(invertcontrast)
-                    logging.info("Unknown config '%s'.  Falling back to 'invertcontrast'", config)
-                    invertcontrast.process(connection, config, metadata)
-=======
                     module = importlib.import_module(usedConfig)
                     logging.info("Starting config %s", usedConfig)
                     module.process(connection, configAdditional, metadata)
@@ -220,7 +199,6 @@
                             module.process(connection, configAdditional, metadata)
                         except ImportError as e:
                             logging.error("Failed to load default config '%s' with error:\n  %s", self.defaultConfig, e)
->>>>>>> 708e566a
 
         except Exception as e:
             logging.exception(e)
